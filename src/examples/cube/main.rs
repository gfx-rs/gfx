--- conflicted
+++ resolved
@@ -12,7 +12,7 @@
 use cgmath::FixedArray;
 use cgmath::{Matrix, Point3, Vector3};
 use cgmath::{Transform, AffineMatrix3};
-use gfx::{Device, DeviceHelper, TextureHandle, PlaneEmpty, PlaneTexture, Level};
+use gfx::{Device, DeviceHelper, TextureHandle, PlaneTexture, Level};
 use glfw::Context;
 
 #[vertex_format]
@@ -247,24 +247,15 @@
             }
         }
 
-<<<<<<< HEAD
-        renderer.reset();
-        renderer.clear(clear_data, &frame);
-        renderer.clear(clear_data_gbuffer, &gbuffer);
-        renderer.draw(&mesh, slice, &gbuffer, (&prog, &data_gbuffer_pass), &state).unwrap();
-        renderer.draw(&mesh, slice, &frame, (&prog, &data), &state).unwrap();
-        device.submit(renderer.as_buffer());
-=======
+        graphics.clear(clear_data_gbuffer, &gbuffer);
         graphics.clear(clear_data, &frame);
+        graphics.draw(&batch, &data_gbuffer_pass, &gbuffer);
         graphics.draw(&batch, &data, &frame);
         graphics.end_frame();
->>>>>>> f008506d
 
         window.swap_buffers();
     }
 }
-
-
 
 fn create_gbuffer(width: u16, height: u16, renderer: &mut gfx::GlDevice) -> (gfx::Frame, TextureHandle) {
     let mut frame = gfx::Frame::new(width as u16, height as u16);
