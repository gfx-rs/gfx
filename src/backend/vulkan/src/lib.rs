--- conflicted
+++ resolved
@@ -44,18 +44,14 @@
     Features,
 };
 
-<<<<<<< HEAD
-use std::{borrow::{Cow}, ffi::{CStr, CString}, fmt, mem, slice, sync::Arc, thread};
-=======
 use std::{
     borrow::Cow,
     cmp,
     ffi::{CStr, CString},
-    fmt, slice,
+    fmt, mem, slice,
     sync::Arc,
     thread, unreachable,
 };
->>>>>>> e6259400
 
 #[cfg(feature = "use-rtld-next")]
 use ash::EntryCustom;
@@ -69,14 +65,12 @@
 mod pool;
 mod window;
 
-<<<<<<< HEAD
 mod xr;
 
 #[cfg(feature = "use-openxr")]
 pub use xr::OpenXR;
-=======
+
 pub use physical_device::*;
->>>>>>> e6259400
 
 // Sets up the maximum count we expect in most cases, but maybe not all of them.
 const ROUGH_MAX_ATTACHMENT_COUNT: usize = 5;
@@ -385,7 +379,6 @@
         };
 
         let app_name = CString::new(name).unwrap();
-<<<<<<< HEAD
         let app_info = /*if xr::in_use() { FIXME use this for xr?
             vk::ApplicationInfo::builder()
                 .application_name(app_name.as_c_str())
@@ -402,30 +395,6 @@
                 .engine_version(1)
                 .api_version(vk::make_version(1, 0, 0));
         //};
-=======
-        let app_info = vk::ApplicationInfo::builder()
-            .application_name(app_name.as_c_str())
-            .application_version(version)
-            .engine_name(CStr::from_bytes_with_nul(b"gfx-rs\0").unwrap())
-            .engine_version(1)
-            .api_version({
-                // Pick the latest API version available, but don't go later than the SDK version used by `gfx_backend_vulkan`.
-                cmp::min(driver_api_version, {
-                    // This is the max Vulkan API version supported by `gfx_backend_vulkan`.
-                    //
-                    // If we want to increment this, there are some things that must be done first:
-                    //  - Audit the behavioral differences between the previous and new API versions.
-                    //  - Audit all extensions used by this backend:
-                    //    - If any were promoted in the new API version and the behavior has changed, we must handle the new behavior in addition to the old behavior.
-                    //    - If any were obsoleted in the new API version, we must implement a fallback for the new API version
-                    //    - If any are non-KHR-vendored, we must ensure the new behavior is still correct (since backwards-compatibility is not guaranteed).
-                    //
-                    // TODO: This should be replaced by `vk::HEADER_VERSION_COMPLETE` (added in `ash@6f488cd`) and this comment moved to either `README.md` or `Cargo.toml`.
-                    Version::V1_2
-                })
-                .into()
-            });
->>>>>>> e6259400
 
         let instance_extensions = entry
             .enumerate_instance_extension_properties()
@@ -636,84 +605,7 @@
 
         devices
             .into_iter()
-<<<<<<< HEAD
-            .map(|device| {
-                let extensions =
-                    unsafe { self.raw.inner.enumerate_device_extension_properties(device) }
-                        .unwrap();
-                let properties = unsafe { self.raw.inner.get_physical_device_properties(device) };
-                let info = adapter::AdapterInfo {
-                    name: unsafe {
-                        CStr::from_ptr(properties.device_name.as_ptr())
-                            .to_str()
-                            .unwrap_or("Unknown")
-                            .to_owned()
-                    },
-                    vendor: properties.vendor_id as usize,
-                    device: properties.device_id as usize,
-                    device_type: match properties.device_type {
-                        ash::vk::PhysicalDeviceType::OTHER => adapter::DeviceType::Other,
-                        ash::vk::PhysicalDeviceType::INTEGRATED_GPU => {
-                            adapter::DeviceType::IntegratedGpu
-                        }
-                        ash::vk::PhysicalDeviceType::DISCRETE_GPU => {
-                            adapter::DeviceType::DiscreteGpu
-                        }
-                        ash::vk::PhysicalDeviceType::VIRTUAL_GPU => adapter::DeviceType::VirtualGpu,
-                        ash::vk::PhysicalDeviceType::CPU => adapter::DeviceType::Cpu,
-                        _ => adapter::DeviceType::Other,
-                    },
-                };
-                let physical_device = PhysicalDevice {
-                    instance: self.raw.clone(),
-                    handle: device,
-                    extensions,
-                    properties,
-                    known_memory_flags: vk::MemoryPropertyFlags::DEVICE_LOCAL
-                        | vk::MemoryPropertyFlags::HOST_VISIBLE
-                        | vk::MemoryPropertyFlags::HOST_COHERENT
-                        | vk::MemoryPropertyFlags::HOST_CACHED
-                        | vk::MemoryPropertyFlags::LAZILY_ALLOCATED,
-                };
-                let queue_families = unsafe {
-                    let queue_families = self.raw
-                        .inner
-                        .get_physical_device_queue_family_properties(device)
-                        .into_iter()
-                        .enumerate();
-
-                    if xr::in_use() {
-                        queue_families.filter(|(_, info)| {
-                            if info.queue_flags.contains(vk::QueueFlags::GRAPHICS) {
-                                true
-                            } else {
-                                false
-                            }
-                        }).map(|(i, properties)| QueueFamily {
-                            properties,
-                            device,
-                            index: i as u32,
-                        })
-                        .collect()
-                    } else {
-                        queue_families.map(|(i, properties)| QueueFamily {
-                            properties,
-                            device,
-                            index: i as u32,
-                        })
-                        .collect()
-                    }
-                };
-
-                adapter::Adapter {
-                    info,
-                    physical_device,
-                    queue_families,
-                }
-            })
-=======
             .map(|device| physical_device::load_adapter(&self.raw, device))
->>>>>>> e6259400
             .collect()
     }
 
@@ -823,316 +715,7 @@
         if let ExtensionFn::Extension(t) = self {
             t
         } else {
-<<<<<<< HEAD
-            0
-        };
-
-        let mut enabled_features =
-            conv::map_device_features(requested_features, imageless_framebuffers);
-        let enabled_extensions = {
-            let mut enabled_extensions: Vec<&'static CStr> = Vec::new();
-            enabled_extensions.push(extensions::khr::Swapchain::name());
-
-            match maintenance_level {
-                0 => {
-                    if requested_features.contains(Features::NDC_Y_UP) {
-                        enabled_extensions.push(vk::AmdNegativeViewportHeightFn::name());
-                    }
-                }
-                1 => {
-                    enabled_extensions.push(vk::KhrMaintenance1Fn::name());
-                }
-                2 => {
-                    enabled_extensions.push(vk::KhrMaintenance1Fn::name());
-                    enabled_extensions.push(vk::KhrMaintenance2Fn::name());
-                }
-                _ => unreachable!(),
-            }
-
-            if imageless_framebuffers {
-                enabled_extensions.push(vk::KhrImageFormatListFn::name());
-                enabled_extensions.push(vk::KhrImagelessFramebufferFn::name());
-            }
-            if minmax_samplers {
-                enabled_extensions.push(vk::ExtSamplerFilterMinmaxFn::name());
-            }
-
-            if requested_features.intersects(
-                Features::SAMPLED_TEXTURE_DESCRIPTOR_INDEXING
-                    | Features::STORAGE_TEXTURE_DESCRIPTOR_INDEXING
-                    | Features::UNSIZED_DESCRIPTOR_ARRAY,
-            ) {
-                enabled_extensions.push(vk::KhrMaintenance3Fn::name());
-                enabled_extensions.push(vk::ExtDescriptorIndexingFn::name());
-            }
-
-            if requested_features.intersects(Features::TASK_SHADER | Features::MESH_SHADER) {
-                enabled_extensions.push(MeshShader::name());
-            }
-
-            if requested_features.contains(Features::DRAW_INDIRECT_COUNT) {
-                enabled_extensions.push(DrawIndirectCount::name());
-            }
-
-            #[cfg(feature = "use-openxr")]
-            if xr::in_use() {
-                let instance_guard = xr::INSTANCE.lock().unwrap();
-                let openxr_instance = instance_guard.as_ref().unwrap();
-                openxr_instance.add_required_device_extensions(&mut enabled_extensions);
-            }
-
-            enabled_extensions
-        };
-
-
-        let valid_ash_memory_types = {
-            let mem_properties = self
-                .instance
-                .inner
-                .get_physical_device_memory_properties(self.handle);
-            mem_properties.memory_types[..mem_properties.memory_type_count as usize]
-                .iter()
-                .enumerate()
-                .fold(0, |u, (i, mem)| {
-                    if self.known_memory_flags.contains(mem.property_flags) {
-                        u | (1 << i)
-                    } else {
-                        u
-                    }
-                })
-        };
-
-        // Create device
-        let device_raw = {
-            let str_pointers = enabled_extensions
-                .iter()
-                .map(|&s| {
-                    // Safe because `enabled_extensions` entries have static lifetime.
-                    s.as_ptr()
-                })
-                .collect::<Vec<_>>();
-
-            let multiview_features = &mut vk::PhysicalDeviceVulkan11Features {
-                multiview: vk::TRUE,
-                ..Default::default()
-            };
-
-            let mut info = vk::DeviceCreateInfo::builder()
-                .queue_create_infos(&family_infos)
-                .enabled_extension_names(&str_pointers)
-                .push_next(multiview_features) // FIXME only on xr_use()
-                .enabled_features(&enabled_features.core);
-
-            if let Some(ref mut feature) = enabled_features.descriptor_indexing {
-                info = info.push_next(feature);
-            }
-            if let Some(ref mut feature) = enabled_features.mesh_shaders {
-                info = info.push_next(feature);
-            }
-            if let Some(ref mut feature) = enabled_features.imageless_framebuffers {
-                info = info.push_next(feature);
-            }
-
-            match self.instance.inner.create_device(self.handle, &info, None) {
-                Ok(device) => device,
-                Err(e) => {
-                    return Err(match e {
-                        vk::Result::ERROR_OUT_OF_HOST_MEMORY => {
-                            DeviceCreationError::OutOfMemory(OutOfMemory::Host)
-                        }
-                        vk::Result::ERROR_OUT_OF_DEVICE_MEMORY => {
-                            DeviceCreationError::OutOfMemory(OutOfMemory::Device)
-                        }
-                        vk::Result::ERROR_INITIALIZATION_FAILED => {
-                            DeviceCreationError::InitializationFailed
-                        }
-                        vk::Result::ERROR_DEVICE_LOST => DeviceCreationError::DeviceLost,
-                        vk::Result::ERROR_TOO_MANY_OBJECTS => DeviceCreationError::TooManyObjects,
-                        _ => unreachable!(),
-                    })
-                }
-            }
-        };
-
-        let swapchain_fn = Swapchain::new(&self.instance.inner, &device_raw);
-
-        let mesh_fn =
-            if requested_features.intersects(Features::TASK_SHADER | Features::MESH_SHADER) {
-                Some(MeshShader::new(&self.instance.inner, &device_raw))
-            } else {
-                None
-            };
-
-        let indirect_count_fn = if requested_features.contains(Features::DRAW_INDIRECT_COUNT) {
-            Some(DrawIndirectCount::new(&self.instance.inner, &device_raw))
-        } else {
-            None
-        };
-
-        #[cfg(feature = "use-openxr")]
-        if xr::in_use() {
-            let mut instance_guard = xr::INSTANCE.lock().unwrap();
-            let instance = instance_guard.as_mut().unwrap();
-
-            let xr_queue_family_index = families
-                .first()
-                .map(|&(family, _)| {
-                    family.index
-                }).unwrap();
-
-            instance.create_session(
-                self.instance.inner.handle(),
-                self.handle,
-                device_raw.handle(),
-                xr_queue_family_index);
-        }
-
-        let device = Device {
-            shared: Arc::new(RawDevice {
-                raw: device_raw,
-                features: requested_features,
-                instance: Arc::clone(&self.instance),
-                extension_fns: DeviceExtensionFunctions {
-                    mesh_shaders: mesh_fn,
-                    draw_indirect_count: indirect_count_fn,
-                },
-                maintenance_level,
-                imageless_framebuffers,
-                timestamp_period: self.properties.limits.timestamp_period,
-            }),
-            vendor_id: self.properties.vendor_id,
-            valid_ash_memory_types,
-        };
-
-        let device_arc = Arc::clone(&device.shared);
-        let queue_groups = families
-            .iter()
-            .map(|&(family, ref priorities)| {
-                let mut family_raw =
-                    queue::QueueGroup::new(queue::QueueFamilyId(family.index as usize));
-                for id in 0..priorities.len() {
-                    let queue_raw = device_arc.raw.get_device_queue(family.index, id as _);
-                    family_raw.add_queue(Queue {
-                        raw: Arc::new(queue_raw),
-                        device: device_arc.clone(),
-                        swapchain_fn: swapchain_fn.clone(),
-                    });
-                }
-                family_raw
-            })
-            .collect();
-
-        Ok(adapter::Gpu {
-            device,
-            queue_groups,
-        })
-    }
-
-    fn format_properties(&self, format: Option<format::Format>) -> format::Properties {
-        let properties = unsafe {
-            self.instance.inner.get_physical_device_format_properties(
-                self.handle,
-                format.map_or(vk::Format::UNDEFINED, conv::map_format),
-            )
-        };
-        let supports_transfer_bits = self.supports_extension(vk::KhrMaintenance1Fn::name());
-
-        format::Properties {
-            linear_tiling: conv::map_image_features(
-                properties.linear_tiling_features,
-                supports_transfer_bits,
-            ),
-            optimal_tiling: conv::map_image_features(
-                properties.optimal_tiling_features,
-                supports_transfer_bits,
-            ),
-            buffer_features: conv::map_buffer_features(properties.buffer_features),
-        }
-    }
-
-    fn image_format_properties(
-        &self,
-        format: format::Format,
-        dimensions: u8,
-        tiling: image::Tiling,
-        usage: image::Usage,
-        view_caps: image::ViewCapabilities,
-    ) -> Option<image::FormatProperties> {
-        let format_properties = unsafe {
-            self.instance
-                .inner
-                .get_physical_device_image_format_properties(
-                    self.handle,
-                    conv::map_format(format),
-                    match dimensions {
-                        1 => vk::ImageType::TYPE_1D,
-                        2 => vk::ImageType::TYPE_2D,
-                        3 => vk::ImageType::TYPE_3D,
-                        _ => panic!("Unexpected image dimensionality: {}", dimensions),
-                    },
-                    conv::map_tiling(tiling),
-                    conv::map_image_usage(usage),
-                    conv::map_view_capabilities(view_caps),
-                )
-        };
-
-        match format_properties {
-            Ok(props) => Some(image::FormatProperties {
-                max_extent: image::Extent {
-                    width: props.max_extent.width,
-                    height: props.max_extent.height,
-                    depth: props.max_extent.depth,
-                },
-                max_levels: props.max_mip_levels as _,
-                max_layers: props.max_array_layers as _,
-                sample_count_mask: props.sample_counts.as_raw() as _,
-                max_resource_size: props.max_resource_size as _,
-            }),
-            Err(vk::Result::ERROR_FORMAT_NOT_SUPPORTED) => None,
-            Err(other) => {
-                error!("Unexpected error in `image_format_properties`: {:?}", other);
-                None
-            }
-        }
-    }
-
-    fn memory_properties(&self) -> adapter::MemoryProperties {
-        let mem_properties = unsafe {
-            self.instance
-                .inner
-                .get_physical_device_memory_properties(self.handle)
-        };
-        let memory_heaps = mem_properties.memory_heaps[..mem_properties.memory_heap_count as usize]
-            .iter()
-            .map(|mem| adapter::MemoryHeap {
-                size: mem.size,
-                flags: conv::map_vk_memory_heap_flags(mem.flags),
-            })
-            .collect();
-        let memory_types = mem_properties.memory_types[..mem_properties.memory_type_count as usize]
-            .iter()
-            .filter_map(|mem| {
-                if self.known_memory_flags.contains(mem.property_flags) {
-                    Some(adapter::MemoryType {
-                        properties: conv::map_vk_memory_properties(mem.property_flags),
-                        heap_index: mem.heap_index as usize,
-                    })
-                } else {
-                    warn!(
-                        "Skipping memory type with unknown flags {:?}",
-                        mem.property_flags
-                    );
-                    None
-                }
-            })
-            .collect();
-
-        adapter::MemoryProperties {
-            memory_heaps,
-            memory_types,
-=======
             panic!()
->>>>>>> e6259400
         }
     }
 }
