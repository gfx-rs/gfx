use crate::{
    command, conversions as conv, internal::Channel, native as n, AsNative, Backend, FastHashMap,
    OnlineRecording, QueueFamily, ResourceIndex, Shared, VisibilityShared,
    MAX_BOUND_DESCRIPTOR_SETS, MAX_COLOR_ATTACHMENTS,
};

use arrayvec::ArrayVec;
use cocoa_foundation::foundation::NSUInteger;
use copyless::VecHelper;
use foreign_types::{ForeignType, ForeignTypeRef};
use hal::{
    adapter, buffer, device as d, format, image, memory,
    memory::Properties,
    pass,
    pool::CommandPoolCreateFlags,
    pso,
    pso::VertexInputRate,
    query,
    queue::{QueueFamilyId, QueueGroup, QueuePriority},
};
use metal::{
    CaptureManager, MTLCPUCacheMode, MTLLanguageVersion, MTLPrimitiveTopologyClass,
    MTLPrimitiveType, MTLResourceOptions, MTLSamplerMipFilter, MTLStorageMode, MTLTextureType,
    MTLVertexStepFunction, NSRange,
};
use objc::{
    rc::autoreleasepool,
    runtime::{Object, BOOL, NO},
};
use parking_lot::Mutex;

use std::collections::BTreeMap;
#[cfg(feature = "pipeline-cache")]
use std::io::Write;
use std::{
    cmp,
    iter, mem,
    ops::Range,
    ptr,
    sync::{
        atomic::{AtomicBool, Ordering},
        Arc,
    },
    thread, time,
};

const STRIDE_GRANULARITY: pso::ElemStride = 4; //TODO: work around?
const SHADER_STAGE_COUNT: u32 = 3;

#[derive(Clone, Debug)]
enum FunctionError {
    InvalidEntryPoint,
    MissingRequiredSpecialization,
    BadSpecialization,
}

fn get_final_function(
    library: &metal::LibraryRef,
    entry: &str,
    specialization: &pso::Specialization,
    function_specialization: bool,
) -> Result<metal::Function, FunctionError> {
    type MTLFunctionConstant = Object;
    profiling::scope!("get_final_function");

    let mut mtl_function = library.get_function(entry, None).map_err(|e| {
        error!(
            "Function retrieval error {:?}. Known names: {:?}",
            e,
            library.function_names()
        );
        FunctionError::InvalidEntryPoint
    })?;

    if !function_specialization {
        if !specialization.data.is_empty() || !specialization.constants.is_empty() {
            error!("platform does not support specialization");
        }
        return Ok(mtl_function);
    }

    let dictionary = mtl_function.function_constants_dictionary();
    let count: NSUInteger = unsafe { msg_send![dictionary, count] };
    if count == 0 {
        return Ok(mtl_function);
    }

    let all_values: *mut Object = unsafe { msg_send![dictionary, allValues] };

    let constants = metal::FunctionConstantValues::new();
    for i in 0..count {
        let object: *mut MTLFunctionConstant = unsafe { msg_send![all_values, objectAtIndex: i] };
        let index: NSUInteger = unsafe { msg_send![object, index] };
        let required: BOOL = unsafe { msg_send![object, required] };
        match specialization
            .constants
            .iter()
            .find(|c| c.id as NSUInteger == index)
        {
            Some(c) => unsafe {
                let ptr = &specialization.data[c.range.start as usize] as *const u8 as *const _;
                let ty: metal::MTLDataType = msg_send![object, type];
                constants.set_constant_value_at_index(ptr, ty, c.id as NSUInteger);
            },
            None if required != NO => {
                //TODO: get name
                error!("Missing required specialization constant id {}", index);
                return Err(FunctionError::MissingRequiredSpecialization);
            }
            None => {}
        }
    }

    mtl_function = library.get_function(entry, Some(constants)).map_err(|e| {
        error!("Specialized function retrieval error {:?}", e);
        FunctionError::BadSpecialization
    })?;

    Ok(mtl_function)
}

impl VisibilityShared {
    fn are_available(&self, pool_base: query::Id, queries: &Range<query::Id>) -> bool {
        unsafe {
            let availability_ptr = ((self.buffer.contents() as *mut u8)
                .offset(self.availability_offset as isize)
                as *mut u32)
                .offset(pool_base as isize);
            queries
                .clone()
                .all(|id| *availability_ptr.offset(id as isize) != 0)
        }
    }
}

#[derive(Debug)]
pub struct Device {
    pub(crate) shared: Arc<Shared>,
    invalidation_queue: command::QueueInner,
    memory_types: Vec<adapter::MemoryType>,
    features: hal::Features,
    pub online_recording: OnlineRecording,
    pub always_prefer_naga: bool,
    #[cfg(any(feature = "pipeline-cache", feature = "cross"))]
    spv_options: naga::back::spv::Options,
}
unsafe impl Send for Device {}
unsafe impl Sync for Device {}

bitflags! {
    /// Memory type bits.
    struct MemoryTypes: u32 {
        // = `DEVICE_LOCAL`
        const PRIVATE = 1<<0;
        // = `CPU_VISIBLE | COHERENT`
        const SHARED = 1<<1;
        // = `DEVICE_LOCAL | CPU_VISIBLE`
        const MANAGED_UPLOAD = 1<<2;
        // = `DEVICE_LOCAL | CPU_VISIBLE | CACHED`
        // Memory range invalidation is implemented to stall the whole pipeline.
        // It's inefficient, therefore we aren't going to expose this type.
        //const MANAGED_DOWNLOAD = 1<<3;
    }
}

impl MemoryTypes {
    fn describe(index: usize) -> (MTLStorageMode, MTLCPUCacheMode) {
        match Self::from_bits(1 << index).unwrap() {
            Self::PRIVATE => (MTLStorageMode::Private, MTLCPUCacheMode::DefaultCache),
            Self::SHARED => (MTLStorageMode::Shared, MTLCPUCacheMode::DefaultCache),
            Self::MANAGED_UPLOAD => (MTLStorageMode::Managed, MTLCPUCacheMode::WriteCombined),
            //Self::MANAGED_DOWNLOAD => (MTLStorageMode::Managed, MTLCPUCacheMode::DefaultCache),
            _ => unreachable!(),
        }
    }
}

#[derive(Debug)]
pub struct PhysicalDevice {
    pub(crate) shared: Arc<Shared>,
    memory_types: Vec<adapter::MemoryType>,
}
unsafe impl Send for PhysicalDevice {}
unsafe impl Sync for PhysicalDevice {}

impl PhysicalDevice {
    pub(crate) fn new(shared: Arc<Shared>) -> Self {
        let memory_types = if shared.private_caps.os_is_mac {
            vec![
                adapter::MemoryType {
                    // PRIVATE
                    properties: Properties::DEVICE_LOCAL,
                    heap_index: 0,
                },
                adapter::MemoryType {
                    // SHARED
                    properties: Properties::CPU_VISIBLE | Properties::COHERENT,
                    heap_index: 1,
                },
                adapter::MemoryType {
                    // MANAGED_UPLOAD
                    properties: Properties::DEVICE_LOCAL | Properties::CPU_VISIBLE,
                    heap_index: 1,
                },
                // MANAGED_DOWNLOAD (removed)
            ]
        } else {
            vec![
                adapter::MemoryType {
                    // PRIVATE
                    properties: Properties::DEVICE_LOCAL,
                    heap_index: 0,
                },
                adapter::MemoryType {
                    // SHARED
                    properties: Properties::CPU_VISIBLE | Properties::COHERENT,
                    heap_index: 1,
                },
            ]
        };
        PhysicalDevice {
            shared: shared.clone(),
            memory_types,
        }
    }

    /// Return true if the specified format-swizzle pair is supported natively.
    pub fn supports_swizzle(&self, format: format::Format, swizzle: format::Swizzle) -> bool {
        self.shared
            .private_caps
            .map_format_with_swizzle(format, swizzle)
            .is_some()
    }
}

impl adapter::PhysicalDevice<Backend> for PhysicalDevice {
    unsafe fn open(
        &self,
        families: &[(&QueueFamily, &[QueuePriority])],
        requested_features: hal::Features,
    ) -> Result<adapter::Gpu<Backend>, d::CreationError> {
        use hal::queue::QueueFamily as _;

        // TODO: Query supported features by feature set rather than hard coding in the supported
        // features. https://developer.apple.com/metal/Metal-Feature-Set-Tables.pdf
        if !self.features().contains(requested_features) {
            warn!(
                "Features missing: {:?}",
                requested_features - self.features()
            );
            return Err(d::CreationError::MissingFeature);
        }

        let device = self.shared.device.lock();

        assert_eq!(families.len(), 1);
        assert_eq!(families[0].1.len(), 1);
        let mut queue_group = QueueGroup::new(families[0].0.id());
        for _ in 0..self.shared.private_caps.exposed_queues {
            queue_group.add_queue(command::Queue::new(self.shared.clone()));
        }

        #[cfg(any(feature = "pipeline-cache", feature = "cross"))]
        let spv_options = {
            use naga::back::spv;
            let capabilities = [
                spv::Capability::Shader,
                spv::Capability::Matrix,
                spv::Capability::InputAttachment,
                spv::Capability::Sampled1D,
                spv::Capability::Image1D,
                spv::Capability::SampledBuffer,
                spv::Capability::ImageBuffer,
                spv::Capability::ImageQuery,
                spv::Capability::DerivativeControl,
                //TODO: fill out the rest
            ]
            .iter()
            .cloned()
            .collect();
            let mut flags = spv::WriterFlags::empty();
            flags.set(spv::WriterFlags::DEBUG, cfg!(debug_assertions));
            flags.set(
                spv::WriterFlags::ADJUST_COORDINATE_SPACE,
                !requested_features.contains(hal::Features::NDC_Y_UP),
            );
            spv::Options {
                lang_version: (1, 0),
                flags,
                capabilities,
            }
        };

        let device = Device {
            shared: self.shared.clone(),
            invalidation_queue: command::QueueInner::new(&*device, Some(1)),
            memory_types: self.memory_types.clone(),
            features: requested_features,
            online_recording: OnlineRecording::default(),
            always_prefer_naga: false,
            #[cfg(any(feature = "pipeline-cache", feature = "cross"))]
            spv_options,
        };

        Ok(adapter::Gpu {
            device,
            queue_groups: vec![queue_group],
        })
    }

    fn format_properties(&self, format: Option<format::Format>) -> format::Properties {
        match format {
            Some(format) => self.shared.private_caps.map_format_properties(format),
            None => format::Properties {
                linear_tiling: format::ImageFeature::empty(),
                optimal_tiling: format::ImageFeature::empty(),
                buffer_features: format::BufferFeature::empty(),
            },
        }
    }

    fn image_format_properties(
        &self,
        format: format::Format,
        dimensions: u8,
        tiling: image::Tiling,
        usage: image::Usage,
        view_caps: image::ViewCapabilities,
    ) -> Option<image::FormatProperties> {
        if let image::Tiling::Linear = tiling {
            let format_desc = format.surface_desc();
            let host_usage = image::Usage::TRANSFER_SRC | image::Usage::TRANSFER_DST;
            if dimensions != 2
                || !view_caps.is_empty()
                || !host_usage.contains(usage)
                || format_desc.aspects != format::Aspects::COLOR
                || format_desc.is_compressed()
            {
                return None;
            }
        }
        if dimensions == 1
            && usage
                .intersects(image::Usage::COLOR_ATTACHMENT | image::Usage::DEPTH_STENCIL_ATTACHMENT)
        {
            // MTLRenderPassDescriptor texture must not be MTLTextureType1D
            return None;
        }
        if dimensions == 3 && view_caps.contains(image::ViewCapabilities::KIND_2D_ARRAY) {
            // Can't create 2D/2DArray views of 3D textures
            return None;
        }
        let max_dimension = if dimensions == 3 {
            self.shared.private_caps.max_texture_3d_size as _
        } else {
            self.shared.private_caps.max_texture_size as _
        };

        let max_extent = image::Extent {
            width: max_dimension,
            height: if dimensions >= 2 { max_dimension } else { 1 },
            depth: if dimensions >= 3 { max_dimension } else { 1 },
        };

        self.shared
            .private_caps
            .map_format(format)
            .map(|_| image::FormatProperties {
                max_extent,
                max_levels: if dimensions == 1 { 1 } else { 12 },
                // 3D images enforce a single layer
                max_layers: if dimensions == 3 {
                    1
                } else {
                    self.shared.private_caps.max_texture_layers as _
                },
                sample_count_mask: self.shared.private_caps.sample_count_mask as _,
                //TODO: buffers and textures have separate limits
                // Max buffer size is determined by feature set
                // Max texture size does not appear to be documented publicly
                max_resource_size: self.shared.private_caps.max_buffer_size as _,
            })
    }

    fn memory_properties(&self) -> adapter::MemoryProperties {
        adapter::MemoryProperties {
            memory_heaps: vec![
                adapter::MemoryHeap {
                    size: !0, //TODO: private memory limits
                    flags: memory::HeapFlags::DEVICE_LOCAL,
                },
                adapter::MemoryHeap {
                    size: self.shared.private_caps.max_buffer_size,
                    flags: memory::HeapFlags::empty(),
                },
            ],
            memory_types: self.memory_types.to_vec(),
        }
    }

    fn features(&self) -> hal::Features {
        use hal::Features as F;
        let mut features = F::FULL_DRAW_INDEX_U32
            | F::INDEPENDENT_BLENDING
            | F::DRAW_INDIRECT_FIRST_INSTANCE
            | F::DEPTH_CLAMP
            | F::SAMPLER_ANISOTROPY
            | F::FORMAT_BC
            | F::PRECISE_OCCLUSION_QUERY
            | F::SHADER_STORAGE_BUFFER_ARRAY_DYNAMIC_INDEXING
            | F::VERTEX_STORES_AND_ATOMICS
            | F::FRAGMENT_STORES_AND_ATOMICS
            | F::INSTANCE_RATE
            | F::SEPARATE_STENCIL_REF_VALUES
            | F::SHADER_CLIP_DISTANCE
            | F::MUTABLE_UNNORMALIZED_SAMPLER
            | F::NDC_Y_UP;

        features.set(
            F::IMAGE_CUBE_ARRAY,
            self.shared.private_caps.texture_cube_array,
        );
        features.set(
            F::DUAL_SRC_BLENDING,
            self.shared.private_caps.dual_source_blending,
        );
        features.set(
            F::NON_FILL_POLYGON_MODE,
            self.shared.private_caps.expose_line_mode,
        );
        if self.shared.private_caps.msl_version >= MTLLanguageVersion::V2_0 {
            features |= F::TEXTURE_DESCRIPTOR_ARRAY
                | F::SHADER_SAMPLED_IMAGE_ARRAY_DYNAMIC_INDEXING
                | F::SAMPLED_TEXTURE_DESCRIPTOR_INDEXING
                | F::STORAGE_TEXTURE_DESCRIPTOR_INDEXING;
        }
        features.set(
            F::SAMPLER_BORDER_COLOR,
            self.shared.private_caps.sampler_clamp_to_border,
        );
        features.set(
            F::MUTABLE_COMPARISON_SAMPLER,
            self.shared.private_caps.mutable_comparison_samplers,
        );

        //TODO: F::DEPTH_BOUNDS
        //TODO: F::SAMPLER_MIRROR_CLAMP_EDGE
        features
    }

    fn properties(&self) -> hal::PhysicalDeviceProperties {
        let pc = &self.shared.private_caps;
        let device = self.shared.device.lock();

        let mut caveats = hal::PerformanceCaveats::empty();
        if !self.shared.private_caps.base_vertex_instance_drawing {
            caveats |= hal::PerformanceCaveats::BASE_VERTEX_INSTANCE_DRAWING;
        }
        hal::PhysicalDeviceProperties {
            limits: hal::Limits {
                max_image_1d_size: pc.max_texture_size as _,
                max_image_2d_size: pc.max_texture_size as _,
                max_image_3d_size: pc.max_texture_3d_size as _,
                max_image_cube_size: pc.max_texture_size as _,
                max_image_array_layers: pc.max_texture_layers as _,
                max_texel_elements: (pc.max_texture_size * pc.max_texture_size) as usize,
                max_uniform_buffer_range: pc.max_buffer_size,
                max_storage_buffer_range: pc.max_buffer_size,
                // "Maximum length of an inlined constant data buffer, per graphics or compute function"
                max_push_constants_size: 0x1000,
                max_sampler_allocation_count: !0,
                max_bound_descriptor_sets: MAX_BOUND_DESCRIPTOR_SETS as _,
                descriptor_limits: hal::DescriptorLimits {
                    max_per_stage_descriptor_samplers: pc.max_samplers_per_stage,
                    max_per_stage_descriptor_uniform_buffers: pc.max_buffers_per_stage,
                    max_per_stage_descriptor_storage_buffers: pc.max_buffers_per_stage,
                    max_per_stage_descriptor_sampled_images: pc
                        .max_textures_per_stage
                        .min(pc.max_samplers_per_stage)
                        as u32,
                    max_per_stage_descriptor_storage_images: pc.max_textures_per_stage,
                    max_per_stage_descriptor_input_attachments: pc.max_textures_per_stage, //TODO
                    max_per_stage_resources: 0x100,                                        //TODO
                    max_descriptor_set_samplers: pc.max_samplers_per_stage * SHADER_STAGE_COUNT,
                    max_descriptor_set_uniform_buffers: pc.max_buffers_per_stage
                        * SHADER_STAGE_COUNT,
                    max_descriptor_set_uniform_buffers_dynamic: 8 * SHADER_STAGE_COUNT,
                    max_descriptor_set_storage_buffers: pc.max_buffers_per_stage
                        * SHADER_STAGE_COUNT,
                    max_descriptor_set_storage_buffers_dynamic: 4 * SHADER_STAGE_COUNT,
                    max_descriptor_set_sampled_images: pc
                        .max_textures_per_stage
                        .min(pc.max_samplers_per_stage)
                        * SHADER_STAGE_COUNT,
                    max_descriptor_set_storage_images: pc.max_textures_per_stage
                        * SHADER_STAGE_COUNT,
                    max_descriptor_set_input_attachments: pc.max_textures_per_stage
                        * SHADER_STAGE_COUNT,
                },
                max_fragment_input_components: pc.max_fragment_input_components as usize,
                max_framebuffer_layers: 2048, // TODO: Determine is this is the correct value
                max_memory_allocation_count: 4096, // TODO: Determine is this is the correct value

                max_patch_size: 0, // No tessellation

                // Note: The maximum number of supported viewports and scissor rectangles varies by device.
                // TODO: read from Metal Feature Sets.
                max_viewports: 1,
                max_viewport_dimensions: [pc.max_texture_size as _; 2],
                max_framebuffer_extent: hal::image::Extent {
                    //TODO
                    width: pc.max_texture_size as _,
                    height: pc.max_texture_size as _,
                    depth: pc.max_texture_layers as _,
                },
                min_memory_map_alignment: 4,

                optimal_buffer_copy_offset_alignment: pc.buffer_alignment,
                optimal_buffer_copy_pitch_alignment: 4,
                min_texel_buffer_offset_alignment: pc.buffer_alignment,
                min_uniform_buffer_offset_alignment: pc.buffer_alignment,
                min_storage_buffer_offset_alignment: pc.buffer_alignment,

                max_compute_work_group_count: [!0; 3], // really undefined
                max_compute_work_group_size: {
                    let size = device.max_threads_per_threadgroup();
                    [size.width as u32, size.height as u32, size.depth as u32]
                },
                max_compute_shared_memory_size: pc.max_total_threadgroup_memory as usize,

                max_vertex_input_attributes: 31,
                max_vertex_input_bindings: 31,
                max_vertex_input_attribute_offset: 255, // TODO
                max_vertex_input_binding_stride: 256,   // TODO
                max_vertex_output_components: pc.max_fragment_input_components as usize,

                framebuffer_color_sample_counts: 0b101, // TODO
                framebuffer_depth_sample_counts: 0b101, // TODO
                framebuffer_stencil_sample_counts: 0b101, // TODO
                max_color_attachments: pc.max_color_render_targets as usize,

                buffer_image_granularity: 1,
                // Note: we issue Metal buffer-to-buffer copies on memory flush/invalidate,
                // and those need to operate on sizes being multiples of 4.
                non_coherent_atom_size: 4,
                max_sampler_anisotropy: 16.,
                min_vertex_input_binding_stride_alignment: STRIDE_GRANULARITY as u64,

                ..hal::Limits::default() // TODO!
            },
            downlevel: hal::DownlevelProperties::all_enabled(),
            performance_caveats: caveats,
            dynamic_pipeline_states: hal::DynamicStates::all(),

            ..hal::PhysicalDeviceProperties::default()
        }
    }
}

pub struct LanguageVersion {
    pub major: u8,
    pub minor: u8,
}

impl LanguageVersion {
    pub fn new(major: u8, minor: u8) -> Self {
        LanguageVersion { major, minor }
    }
}

impl Device {
    fn _is_heap_coherent(&self, heap: &n::MemoryHeap) -> bool {
        match *heap {
            n::MemoryHeap::Private => false,
            n::MemoryHeap::Public(memory_type, _) => self.memory_types[memory_type.0]
                .properties
                .contains(Properties::COHERENT),
            n::MemoryHeap::Native(ref heap) => heap.storage_mode() == MTLStorageMode::Shared,
        }
    }

    #[cfg(feature = "cross")]
    fn compile_shader_library_cross(
        device: &Mutex<metal::Device>,
        raw_data: &[u32],
        compiler_options: &spirv_cross::msl::CompilerOptions,
        msl_version: MTLLanguageVersion,
        specialization: &pso::Specialization,
        stage: naga::ShaderStage,
    ) -> Result<n::ModuleInfo, String> {
        use spirv_cross::ErrorCode as Ec;
        profiling::scope!("compile_shader_library_cross");

        // now parse again using the new overrides
        let mut ast = {
            profiling::scope!("spvc::parse");
            let module = spirv_cross::spirv::Module::from_words(raw_data);
            spirv_cross::spirv::Ast::<spirv_cross::msl::Target>::parse(&module).map_err(|err| {
                match err {
                    Ec::CompilationError(msg) => msg,
                    Ec::Unhandled => "Unexpected parse error".into(),
                }
            })?
        };

        auxil::spirv_cross_specialize_ast(&mut ast, specialization)?;

        ast.set_compiler_options(compiler_options)
            .map_err(|err| match err {
                Ec::CompilationError(msg) => msg,
                Ec::Unhandled => "Unexpected error".into(),
            })?;

        let entry_points = ast.get_entry_points().map_err(|err| match err {
            Ec::CompilationError(msg) => msg,
            Ec::Unhandled => "Unexpected entry point error".into(),
        })?;

        let shader_code = {
            profiling::scope!("spvc::compile");
            ast.compile().map_err(|err| match err {
                Ec::CompilationError(msg) => msg,
                Ec::Unhandled => "Unknown compile error".into(),
            })?
        };

        let mut entry_point_map = n::EntryPointMap::default();
        for entry_point in entry_points {
            info!("Entry point {:?}", entry_point);
            let cleansed = ast
                .get_cleansed_entry_point_name(&entry_point.name, entry_point.execution_model)
                .map_err(|err| match err {
                    Ec::CompilationError(msg) => msg,
                    Ec::Unhandled => "Unknown compile error".into(),
                })?;
            entry_point_map.insert(
                (stage, entry_point.name),
                n::EntryPoint {
                    //TODO: should we try to do better?
                    internal_name: Ok(cleansed),
                    work_group_size: [
                        entry_point.work_group_size.x,
                        entry_point.work_group_size.y,
                        entry_point.work_group_size.z,
                    ],
                },
            );
        }

        let rasterization_enabled = ast
            .is_rasterization_enabled()
            .map_err(|_| "Unknown compile error".to_string())?;

        // done
        debug!("SPIRV-Cross generated shader:\n{}", shader_code);
        let options = metal::CompileOptions::new();
        options.set_language_version(msl_version);

        let library = {
            profiling::scope!("Metal::new_library_with_source");
            device
                .lock()
                .new_library_with_source(shader_code.as_ref(), &options)
                .map_err(|err| err.to_string())?
        };

        Ok(n::ModuleInfo {
            library,
            entry_point_map,
            rasterization_enabled,
        })
    }

    fn compile_shader_library_naga(
        device: &Mutex<metal::Device>,
        shader: &d::NagaShader,
        naga_options: &naga::back::msl::Options,
        pipeline_options: &naga::back::msl::PipelineOptions,
        #[cfg(feature = "pipeline-cache")] spv_hash: u64,
        #[cfg(feature = "pipeline-cache")] spv_to_msl_cache: Option<&n::SpvToMsl>,
    ) -> Result<n::ModuleInfo, String> {
<<<<<<< HEAD
        let get_module_info = || {
            let (source, info) = match naga::back::msl::write_string(
=======
        profiling::scope!("compile_shader_library_naga");

        let (source, info) = {
            profiling::scope!("naga::write_string");
            match naga::back::msl::write_string(
>>>>>>> 46d76256
                &shader.module,
                &shader.info,
                naga_options,
                pipeline_options,
            ) {
                Ok(pair) => pair,
                Err(e) => {
                    warn!("Naga: {:?}", e);
                    return Err(format!("MSL: {:?}", e));
                }
<<<<<<< HEAD
            };

            let mut entry_point_map = n::EntryPointMap::default();
            for (ep, internal_name) in shader
                .module
                .entry_points
                .iter()
                .zip(info.entry_point_names)
            {
                entry_point_map.insert(
                    (ep.stage, ep.name.clone()),
                    n::EntryPoint {
                        internal_name,
                        work_group_size: ep.workgroup_size,
                    },
                );
=======
>>>>>>> 46d76256
            }

            debug!("Naga generated shader:\n{}", source);

            Ok(n::SerializableModuleInfo {
                source,
                entry_point_map,
                rasterization_enabled: true, //TODO
            })
        };

        #[cfg(feature = "pipeline-cache")]
        let module_info = if let Some(spv_to_msl_cache) = spv_to_msl_cache {
            let key = n::SpvToMslKey {
                options: naga_options.clone(),
                pipeline_options: pipeline_options.clone(),
                spv_hash,
            };

            spv_to_msl_cache
                .get_or_create_with(&key, || get_module_info().unwrap())
                .clone()
        } else {
            get_module_info()?
        };

        #[cfg(not(feature = "pipeline-cache"))]
        let module_info = get_module_info()?;

        let options = metal::CompileOptions::new();
        let msl_version = match naga_options.lang_version {
            (1, 0) => MTLLanguageVersion::V1_0,
            (1, 1) => MTLLanguageVersion::V1_1,
            (1, 2) => MTLLanguageVersion::V1_2,
            (2, 0) => MTLLanguageVersion::V2_0,
            (2, 1) => MTLLanguageVersion::V2_1,
            (2, 2) => MTLLanguageVersion::V2_2,
            (2, 3) => MTLLanguageVersion::V2_3,
            other => panic!("Unexpected language version {:?}", other),
        };
        options.set_language_version(msl_version);

<<<<<<< HEAD
        let library = device
            .lock()
            .new_library_with_source(module_info.source.as_ref(), &options)
            .map_err(|err| {
                warn!("Naga generated shader:\n{}", module_info.source);
                warn!("Failed to compile: {}", err);
                format!("{:?}", err)
            })?;
=======
        let library = {
            profiling::scope!("Metal::new_library_with_source");
            device
                .lock()
                .new_library_with_source(source.as_ref(), &options)
                .map_err(|err| {
                    warn!("Naga generated shader:\n{}", source);
                    warn!("Failed to compile: {}", err);
                    format!("{:?}", err)
                })?
        };
>>>>>>> 46d76256

        Ok(n::ModuleInfo {
            library,
            entry_point_map: module_info.entry_point_map,
            rasterization_enabled: module_info.rasterization_enabled,
        })
    }

    #[cfg_attr(not(feature = "pipeline-cache"), allow(unused_variables))]
    fn load_shader(
        &self,
        ep: &pso::EntryPoint<Backend>,
        layout: &n::PipelineLayout,
        primitive_class: MTLPrimitiveTopologyClass,
        pipeline_cache: Option<&n::PipelineCache>,
        stage: naga::ShaderStage,
    ) -> Result<(metal::Library, metal::Function, metal::MTLSize, bool), pso::CreationError> {
        let _profiling_tag = match stage {
            naga::ShaderStage::Vertex => "vertex",
            naga::ShaderStage::Fragment => "fragment",
            naga::ShaderStage::Compute => "compute",
        };
        profiling::scope!("load_shader", [_profiling_tag]);

        let device = &self.shared.device;

        #[cfg(feature = "cross")]
        let mut compiler_options = layout.spirv_cross_options.clone();
        #[cfg(feature = "cross")]
        {
            compiler_options.entry_point =
                Some((ep.entry.to_string(), conv::map_naga_stage_to_cross(stage)));
            compiler_options.enable_point_size_builtin =
                primitive_class == MTLPrimitiveTopologyClass::Point;
        }
        let pipeline_options = naga::back::msl::PipelineOptions {
            allow_point_size: match primitive_class {
                MTLPrimitiveTopologyClass::Point => true,
                _ => false,
            },
        };

        let info = {
            let mut result = Err(String::new());
            if ep.module.prefer_naga {
                result = match ep.module.naga {
                    Ok(ref shader) => Self::compile_shader_library_naga(
                        device,
                        shader,
                        &layout.naga_options,
                        &pipeline_options,
                        #[cfg(feature = "pipeline-cache")]
                        ep.module.spv_hash,
                        #[cfg(feature = "pipeline-cache")]
                        pipeline_cache.as_ref().map(|cache| &cache.spv_to_msl),
                    ),
                    Err(ref e) => Err(e.clone()),
                }
            }
            #[cfg(feature = "cross")]
            if result.is_err() {
                result = Self::compile_shader_library_cross(
                    device,
                    &ep.module.spv,
                    &compiler_options,
                    self.shared.private_caps.msl_version,
                    &ep.specialization,
                    stage,
                );
            }
            if result.is_err() && !ep.module.prefer_naga {
                result = match ep.module.naga {
                    Ok(ref shader) => Self::compile_shader_library_naga(
                        device,
                        shader,
                        &layout.naga_options,
                        &pipeline_options,
                        #[cfg(feature = "pipeline-cache")]
                        ep.module.spv_hash,
                        #[cfg(feature = "pipeline-cache")]
                        pipeline_cache.as_ref().map(|cache| &cache.spv_to_msl),
                    ),
                    Err(ref e) => Err(e.clone()),
                }
            }
            result.map_err(|e| {
                let error = format!("Error compiling the shader {:?}", e);
                pso::CreationError::ShaderCreationError(stage.into(), error)
            })?
        };

        let lib = info.library.clone();
        let entry_key = (stage, ep.entry.to_string());
        //TODO: avoid heap-allocating the string?
        let (name, wg_size) = match info.entry_point_map.get(&entry_key) {
            Some(p) => (
                match p.internal_name {
                    Ok(ref name) => name.as_str(),
                    Err(ref e) => {
                        return Err(pso::CreationError::ShaderCreationError(
                            stage.into(),
                            format!("{}", e),
                        ))
                    }
                },
                metal::MTLSize {
                    width: p.work_group_size[0] as _,
                    height: p.work_group_size[1] as _,
                    depth: p.work_group_size[2] as _,
                },
            ),
            // this can only happen if the shader came directly from the user
            None => (
                ep.entry,
                metal::MTLSize {
                    width: 0,
                    height: 0,
                    depth: 0,
                },
            ),
        };
        let mtl_function = get_final_function(
            &lib,
            name,
            &ep.specialization,
            self.shared.private_caps.function_specialization,
        )
        .map_err(|e| {
            let error = format!("Invalid shader entry point '{}': {:?}", name, e);
            pso::CreationError::ShaderCreationError(stage.into(), error)
        })?;

        Ok((lib, mtl_function, wg_size, info.rasterization_enabled))
    }

    fn make_sampler_descriptor(
        &self,
        info: &image::SamplerDesc,
    ) -> Option<metal::SamplerDescriptor> {
        let caps = &self.shared.private_caps;
        let descriptor = metal::SamplerDescriptor::new();

        descriptor.set_normalized_coordinates(info.normalized);

        descriptor.set_min_filter(conv::map_filter(info.min_filter));
        descriptor.set_mag_filter(conv::map_filter(info.mag_filter));
        descriptor.set_mip_filter(match info.mip_filter {
            // Note: this shouldn't be required, but Metal appears to be confused when mipmaps
            // are provided even with trivial LOD bias.
            image::Filter::Nearest if info.lod_range.end.0 < 0.5 => {
                MTLSamplerMipFilter::NotMipmapped
            }
            image::Filter::Nearest => MTLSamplerMipFilter::Nearest,
            image::Filter::Linear => MTLSamplerMipFilter::Linear,
        });

        if let Some(aniso) = info.anisotropy_clamp {
            descriptor.set_max_anisotropy(aniso as _);
        }

        let (s, t, r) = info.wrap_mode;
        descriptor.set_address_mode_s(conv::map_wrap_mode(s));
        descriptor.set_address_mode_t(conv::map_wrap_mode(t));
        descriptor.set_address_mode_r(conv::map_wrap_mode(r));

        let lod_bias = info.lod_bias.0;
        if lod_bias != 0.0 {
            if self.features.contains(hal::Features::SAMPLER_MIP_LOD_BIAS) {
                unsafe {
                    descriptor.set_lod_bias(lod_bias);
                }
            } else {
                error!("Lod bias {:?} is not supported", info.lod_bias);
            }
        }
        descriptor.set_lod_min_clamp(info.lod_range.start.0);
        descriptor.set_lod_max_clamp(info.lod_range.end.0);

        // TODO: Clarify minimum macOS version with Apple (43707452)
        if (caps.os_is_mac && caps.has_version_at_least(10, 13))
            || (!caps.os_is_mac && caps.has_version_at_least(9, 0))
        {
            descriptor.set_lod_average(true); // optimization
        }

        if let Some(fun) = info.comparison {
            if !caps.mutable_comparison_samplers {
                return None;
            }
            descriptor.set_compare_function(conv::map_compare_function(fun));
        }
        if [r, s, t].iter().any(|&am| am == image::WrapMode::Border) {
            descriptor.set_border_color(conv::map_border_color(info.border));
        }

        if caps.argument_buffers {
            descriptor.set_support_argument_buffers(true);
        }

        Some(descriptor)
    }
}

impl hal::device::Device<Backend> for Device {
    unsafe fn create_command_pool(
        &self,
        _family: QueueFamilyId,
        _flags: CommandPoolCreateFlags,
    ) -> Result<command::CommandPool, d::OutOfMemory> {
        Ok(command::CommandPool::new(
            &self.shared,
            self.online_recording.clone(),
        ))
    }

    unsafe fn destroy_command_pool(&self, mut pool: command::CommandPool) {
        use hal::pool::CommandPool as _;
        pool.reset(false);
    }

    unsafe fn create_render_pass<'a, Ia, Is, Id>(
        &self,
        attachments: Ia,
        subpasses: Is,
        _dependencies: Id,
    ) -> Result<n::RenderPass, d::OutOfMemory>
    where
        Ia: Iterator<Item = pass::Attachment>,
        Is: Iterator<Item = pass::SubpassDesc<'a>>,
    {
        let attachments: Vec<pass::Attachment> = attachments.collect();

        let mut subpasses: Vec<n::Subpass> = subpasses
            .map(|sub| {
                let mut colors: ArrayVec<[_; MAX_COLOR_ATTACHMENTS]> = sub
                    .colors
                    .iter()
                    .map(|&(id, _)| {
                        let hal_format = attachments[id].format.expect("No format!");
                        n::AttachmentInfo {
                            id,
                            resolve_id: None,
                            ops: n::AttachmentOps::empty(),
                            format: self
                                .shared
                                .private_caps
                                .map_format(hal_format)
                                .expect("Unable to map color format!"),
                            channel: Channel::from(hal_format.base_format().1),
                        }
                    })
                    .collect();
                for (color, &(resolve_id, _)) in colors.iter_mut().zip(sub.resolves.iter()) {
                    if resolve_id != pass::ATTACHMENT_UNUSED {
                        color.resolve_id = Some(resolve_id);
                    }
                }
                let depth_stencil = sub.depth_stencil.map(|&(id, _)| {
                    let hal_format = attachments[id].format.expect("No format!");
                    n::AttachmentInfo {
                        id,
                        resolve_id: None,
                        ops: n::AttachmentOps::empty(),
                        format: self
                            .shared
                            .private_caps
                            .map_format(hal_format)
                            .expect("Unable to map depth-stencil format!"),
                        channel: Channel::Float,
                    }
                });

                let samples = colors
                    .iter()
                    .chain(depth_stencil.as_ref())
                    .map(|at_info| attachments[at_info.id].samples)
                    .max()
                    .unwrap_or(1);

                n::Subpass {
                    attachments: n::SubpassData {
                        colors,
                        depth_stencil,
                    },
                    inputs: sub.inputs.iter().map(|&(id, _)| id).collect(),
                    samples,
                }
            })
            .collect();

        // sprinkle load operations
        // an attachment receives LOAD flag on a subpass if it's the first sub-pass that uses it
        let mut use_mask = 0u64;
        for sub in subpasses.iter_mut() {
            for at in sub.attachments.colors.iter_mut() {
                if use_mask & 1 << at.id == 0 {
                    at.ops |= n::AttachmentOps::LOAD;
                    use_mask ^= 1 << at.id;
                }
            }
            if let Some(ref mut at) = sub.attachments.depth_stencil {
                if use_mask & 1 << at.id == 0 {
                    at.ops |= n::AttachmentOps::LOAD;
                    use_mask ^= 1 << at.id;
                }
            }
        }
        // sprinkle store operations
        // an attachment receives STORE flag on a subpass if it's the last sub-pass that uses it
        for sub in subpasses.iter_mut().rev() {
            for at in sub.attachments.colors.iter_mut() {
                if use_mask & 1 << at.id != 0 {
                    at.ops |= n::AttachmentOps::STORE;
                    use_mask ^= 1 << at.id;
                }
            }
            if let Some(ref mut at) = sub.attachments.depth_stencil {
                if use_mask & 1 << at.id != 0 {
                    at.ops |= n::AttachmentOps::STORE;
                    use_mask ^= 1 << at.id;
                }
            }
        }

        Ok(n::RenderPass {
            attachments,
            subpasses,
            name: String::new(),
        })
    }

    unsafe fn create_pipeline_layout<'a, Is, Ic>(
        &self,
        set_layouts: Is,
        push_constant_ranges: Ic,
    ) -> Result<n::PipelineLayout, d::OutOfMemory>
    where
        Is: Iterator<Item = &'a n::DescriptorSetLayout>,
        Ic: Iterator<Item = (pso::ShaderStageFlags, Range<u32>)>,
    {
        struct StageInfo {
            stage: naga::ShaderStage,
            counters: n::ResourceData<ResourceIndex>,
            push_constant_buffer: Option<ResourceIndex>,
        }
        let mut stage_infos = [
            StageInfo {
                stage: naga::ShaderStage::Vertex,
                counters: n::ResourceData::new(),
                push_constant_buffer: None,
            },
            StageInfo {
                stage: naga::ShaderStage::Fragment,
                counters: n::ResourceData::new(),
                push_constant_buffer: None,
            },
            StageInfo {
                stage: naga::ShaderStage::Compute,
                counters: n::ResourceData::new(),
                push_constant_buffer: None,
            },
        ];
        let mut binding_map = BTreeMap::default();
        let mut argument_buffer_bindings = FastHashMap::default();
        let mut inline_samplers = Vec::new();
        #[cfg(feature = "cross")]
        let mut cross_const_samplers = BTreeMap::new();
        let mut infos = Vec::new();

        // First, place the push constants
        let mut pc_limits = [0u32; 3];
        for (flags, range) in push_constant_ranges {
            for (limit, info) in pc_limits.iter_mut().zip(&stage_infos) {
                if flags.contains(info.stage.into()) {
                    debug_assert_eq!(range.end % 4, 0);
                    *limit = (range.end / 4).max(*limit);
                }
            }
        }

        const LIMIT_MASK: u32 = 3;
        // round up the limits alignment to 4, so that it matches MTL compiler logic
        //TODO: figure out what and how exactly does the alignment. Clearly, it's not
        // straightforward, given that value of 2 stays non-aligned.
        for limit in &mut pc_limits {
            if *limit > LIMIT_MASK {
                *limit = (*limit + LIMIT_MASK) & !LIMIT_MASK;
            }
        }

        for (limit, info) in pc_limits.iter().zip(stage_infos.iter_mut()) {
            // handle the push constant buffer assignment and shader overrides
            if *limit != 0 {
                info.push_constant_buffer = Some(info.counters.buffers);
                info.counters.buffers += 1;
            }
        }

        // Second, place the descripted resources
        for (set_index, set_layout) in set_layouts.enumerate() {
            // remember where the resources for this set start at each shader stage
            let mut dynamic_buffers = Vec::new();
            let offsets = n::MultiStageResourceCounters {
                vs: stage_infos[0].counters.clone(),
                ps: stage_infos[1].counters.clone(),
                cs: stage_infos[2].counters.clone(),
            };
            match *set_layout {
                n::DescriptorSetLayout::Emulated {
                    layouts: ref desc_layouts,
                    ref immutable_samplers,
                    ..
                } => {
                    #[cfg(feature = "cross")]
                    for (&binding, immutable_sampler) in immutable_samplers.iter() {
                        //TODO: array support?
                        cross_const_samplers.insert(
                            spirv_cross::msl::SamplerLocation {
                                desc_set: set_index as u32,
                                binding,
                            },
                            immutable_sampler.cross_data.clone(),
                        );
                    }
                    for layout in desc_layouts.iter() {
                        if layout
                            .content
                            .contains(n::DescriptorContent::DYNAMIC_BUFFER)
                        {
                            dynamic_buffers.alloc().init(n::MultiStageData {
                                vs: if layout.stages.contains(pso::ShaderStageFlags::VERTEX) {
                                    stage_infos[0].counters.buffers
                                } else {
                                    !0
                                },
                                ps: if layout.stages.contains(pso::ShaderStageFlags::FRAGMENT) {
                                    stage_infos[1].counters.buffers
                                } else {
                                    !0
                                },
                                cs: if layout.stages.contains(pso::ShaderStageFlags::COMPUTE) {
                                    stage_infos[2].counters.buffers
                                } else {
                                    !0
                                },
                            });
                        }
                        for info in stage_infos.iter_mut() {
                            if !layout.stages.contains(info.stage.into()) {
                                continue;
                            }
                            let target = naga::back::msl::BindTarget {
                                buffer: if layout.content.contains(n::DescriptorContent::BUFFER) {
                                    Some(info.counters.buffers as _)
                                } else {
                                    None
                                },
                                texture: if layout.content.contains(n::DescriptorContent::TEXTURE) {
                                    Some(info.counters.textures as _)
                                } else {
                                    None
                                },
                                sampler: if layout
                                    .content
                                    .contains(n::DescriptorContent::IMMUTABLE_SAMPLER)
                                {
                                    let immutable_sampler = &immutable_samplers[&layout.binding];
                                    let handle = inline_samplers.len() as u8;
                                    inline_samplers.push(immutable_sampler.data.clone());
                                    Some(naga::back::msl::BindSamplerTarget::Inline(handle))
                                } else if layout.content.contains(n::DescriptorContent::SAMPLER) {
                                    Some(naga::back::msl::BindSamplerTarget::Resource(
                                        info.counters.samplers as _,
                                    ))
                                } else {
                                    None
                                },
                                mutable: layout.content.contains(n::DescriptorContent::WRITABLE),
                            };
                            info.counters.add(layout.content);
                            if layout.array_index == 0 {
                                let source = naga::back::msl::BindSource {
                                    stage: info.stage,
                                    group: set_index as _,
                                    binding: layout.binding,
                                };
                                binding_map.insert(source, target);
                            }
                        }
                    }
                }
                n::DescriptorSetLayout::ArgumentBuffer {
                    bindings: _,
                    stage_flags,
                    ..
                } => {
                    for info in stage_infos.iter_mut() {
                        if !stage_flags.contains(info.stage.into()) {
                            continue;
                        }
                        //TODO: mark `bindings` as belonging to the argument buffer
                        argument_buffer_bindings
                            .insert((info.stage, set_index as u32), info.counters.buffers);
                        info.counters.buffers += 1;
                    }
                }
            }

            infos.alloc().init(n::DescriptorSetInfo {
                offsets,
                dynamic_buffers,
            });
        }

        // Finally, make sure we fit the limits
        for info in stage_infos.iter() {
            assert!(info.counters.buffers <= self.shared.private_caps.max_buffers_per_stage);
            assert!(info.counters.textures <= self.shared.private_caps.max_textures_per_stage);
            assert!(info.counters.samplers <= self.shared.private_caps.max_samplers_per_stage);
        }

        #[cfg(feature = "cross")]
        let spirv_cross_options = {
            use spirv_cross::msl;
            const PUSH_CONSTANTS_DESC_SET: u32 = !0;
            const PUSH_CONSTANTS_DESC_BINDING: u32 = 0;

            let mut compiler_options = msl::CompilerOptions::default();
            compiler_options.version = match self.shared.private_caps.msl_version {
                MTLLanguageVersion::V1_0 => msl::Version::V1_0,
                MTLLanguageVersion::V1_1 => msl::Version::V1_1,
                MTLLanguageVersion::V1_2 => msl::Version::V1_2,
                MTLLanguageVersion::V2_0 => msl::Version::V2_0,
                MTLLanguageVersion::V2_1 => msl::Version::V2_1,
                MTLLanguageVersion::V2_2 => msl::Version::V2_2,
                MTLLanguageVersion::V2_3 => msl::Version::V2_3,
            };
            compiler_options.enable_point_size_builtin = false;
            compiler_options.vertex.invert_y = !self.features.contains(hal::Features::NDC_Y_UP);
            // populate resource overrides
            for (source, target) in binding_map.iter() {
                compiler_options.resource_binding_overrides.insert(
                    msl::ResourceBindingLocation {
                        stage: conv::map_naga_stage_to_cross(source.stage),
                        desc_set: source.group,
                        binding: source.binding,
                    },
                    msl::ResourceBinding {
                        buffer_id: target.buffer.map_or(!0, |id| id as u32),
                        texture_id: target.texture.map_or(!0, |id| id as u32),
                        sampler_id: match target.sampler {
                            Some(naga::back::msl::BindSamplerTarget::Resource(id)) => id as u32,
                            _ => !0,
                        },
                        count: 0,
                    },
                );
            }
            // argument buffers
            for ((stage, desc_set), buffer_id) in argument_buffer_bindings {
                compiler_options.resource_binding_overrides.insert(
                    msl::ResourceBindingLocation {
                        stage: conv::map_naga_stage_to_cross(stage),
                        desc_set,
                        binding: msl::ARGUMENT_BUFFER_BINDING,
                    },
                    msl::ResourceBinding {
                        buffer_id,
                        texture_id: !0,
                        sampler_id: !0,
                        count: 0,
                    },
                );
                //TODO: assign argument buffer locations
            }
            // push constants
            for info in stage_infos.iter() {
                let buffer_id = match info.push_constant_buffer {
                    Some(id) => id,
                    None => continue,
                };
                compiler_options.resource_binding_overrides.insert(
                    msl::ResourceBindingLocation {
                        stage: conv::map_naga_stage_to_cross(info.stage),
                        desc_set: PUSH_CONSTANTS_DESC_SET,
                        binding: PUSH_CONSTANTS_DESC_BINDING,
                    },
                    msl::ResourceBinding {
                        buffer_id,
                        texture_id: !0,
                        sampler_id: !0,
                        count: 0,
                    },
                );
            }
            // other properties
            compiler_options.const_samplers = cross_const_samplers;
            compiler_options.enable_argument_buffers = self.shared.private_caps.argument_buffers;
            compiler_options.force_zero_initialized_variables = true;
            compiler_options.force_native_arrays = true;

            let mut compiler_options_point = compiler_options.clone();
            compiler_options_point.enable_point_size_builtin = true;
            compiler_options
        };

        let naga_options = naga::back::msl::Options {
            lang_version: match self.shared.private_caps.msl_version {
                MTLLanguageVersion::V1_0 => (1, 0),
                MTLLanguageVersion::V1_1 => (1, 1),
                MTLLanguageVersion::V1_2 => (1, 2),
                MTLLanguageVersion::V2_0 => (2, 0),
                MTLLanguageVersion::V2_1 => (2, 1),
                MTLLanguageVersion::V2_2 => (2, 2),
                MTLLanguageVersion::V2_3 => (2, 3),
            },
            binding_map,
            inline_samplers,
            spirv_cross_compatibility: cfg!(feature = "cross"),
            fake_missing_bindings: false,
            push_constants_map: naga::back::msl::PushConstantsMap {
                vs_buffer: stage_infos[0]
                    .push_constant_buffer
                    .map(|buffer_index| buffer_index as u8),
                fs_buffer: stage_infos[1]
                    .push_constant_buffer
                    .map(|buffer_index| buffer_index as u8),
                cs_buffer: stage_infos[2]
                    .push_constant_buffer
                    .map(|buffer_index| buffer_index as u8),
            },
        };

        Ok(n::PipelineLayout {
            #[cfg(feature = "cross")]
            spirv_cross_options,
            naga_options,
            infos,
            total: n::MultiStageResourceCounters {
                vs: stage_infos[0].counters.clone(),
                ps: stage_infos[1].counters.clone(),
                cs: stage_infos[2].counters.clone(),
            },
            push_constants: n::MultiStageData {
                vs: stage_infos[0]
                    .push_constant_buffer
                    .map(|buffer_index| n::PushConstantInfo {
                        count: pc_limits[0],
                        buffer_index,
                    }),
                ps: stage_infos[1]
                    .push_constant_buffer
                    .map(|buffer_index| n::PushConstantInfo {
                        count: pc_limits[1],
                        buffer_index,
                    }),
                cs: stage_infos[2]
                    .push_constant_buffer
                    .map(|buffer_index| n::PushConstantInfo {
                        count: pc_limits[2],
                        buffer_index,
                    }),
            },
            total_push_constants: pc_limits[0].max(pc_limits[1]).max(pc_limits[2]),
        })
    }

    #[cfg(not(feature = "pipeline-cache"))]
    unsafe fn create_pipeline_cache(
        &self,
        _data: Option<&[u8]>,
    ) -> Result<n::PipelineCache, d::OutOfMemory> {
        Ok(())
    }

    #[cfg(feature = "pipeline-cache")]
    unsafe fn create_pipeline_cache(
        &self,
        data: Option<&[u8]>,
    ) -> Result<n::PipelineCache, d::OutOfMemory> {
        let device = self.shared.device.lock();

        let create_binary_archive = |data: &[u8]| {
            if self.shared.private_caps.supports_binary_archives {
                let descriptor = metal::BinaryArchiveDescriptor::new();

                // We need to keep the temp file alive so that it doesn't get deleted until after a
                // binary archive has been created.
                let _temp_file = if !data.is_empty() {
                    // It would be nice to use a `data:text/plain;base64` url here and just pass in a
                    // base64-encoded version of the data, but metal validation doesn't like that:
                    // -[MTLDebugDevice newBinaryArchiveWithDescriptor:error:]:1046: failed assertion `url, if not nil, must be a file URL.'

                    let temp_file = tempfile::NamedTempFile::new().unwrap();

                    temp_file.as_file().write_all(&data).unwrap();

                    let url = metal::URL::new_with_string(&format!(
                        "file://{}",
                        temp_file.path().display()
                    ));

                    descriptor.set_url(&url);

                    Some(temp_file)
                } else {
                    None
                };

                Ok(Some(n::BinaryArchive {
                    inner: device
                        .new_binary_archive_with_descriptor(&descriptor)
                        .map_err(|_| d::OutOfMemory::Device)?,
                    is_empty: AtomicBool::new(data.is_empty()),
                }))
            } else {
                Ok(None)
            }
        };

        if let Some(data) = data.filter(|data| !data.is_empty()) {
            let pipeline_cache: n::SerializablePipelineCache = bincode::deserialize(data).unwrap();

            Ok(n::PipelineCache {
                binary_archive: create_binary_archive(&pipeline_cache.binary_archive)?,
                spv_to_msl: n::load_spv_to_msl_cache(pipeline_cache.spv_to_msl),
            })
        } else {
            Ok(n::PipelineCache {
                binary_archive: create_binary_archive(&[])?,
                spv_to_msl: Default::default(),
            })
        }
    }

    #[cfg(not(feature = "pipeline-cache"))]
    unsafe fn get_pipeline_cache_data(
        &self,
        _cache: &n::PipelineCache,
    ) -> Result<Vec<u8>, d::OutOfMemory> {
        Ok(Vec::new())
    }

    #[cfg(feature = "pipeline-cache")]
    unsafe fn get_pipeline_cache_data(
        &self,
        cache: &n::PipelineCache,
    ) -> Result<Vec<u8>, d::OutOfMemory> {
        let binary_archive = || {
            let binary_archive = match cache.binary_archive {
                Some(ref binary_archive) => binary_archive,
                None => return Ok(Vec::new()),
            };

            // Without this, we get an extremely vague "Serialization of binaries to file failed"
            // error when serializing an empty binary archive.
            if binary_archive.is_empty.load(Ordering::Relaxed) {
                return Ok(Vec::new());
            }

            let temp_path = tempfile::NamedTempFile::new().unwrap().into_temp_path();

            let tmp_file_url =
                metal::URL::new_with_string(&format!("file://{}", temp_path.display()));

            binary_archive
                .inner
                .serialize_to_url(&tmp_file_url)
                .unwrap();

            let bytes = std::fs::read(&temp_path).unwrap();

            Ok(bytes)
        };

        Ok(bincode::serialize(&n::SerializablePipelineCache {
            binary_archive: &binary_archive()?,
            spv_to_msl: n::serialize_spv_to_msl_cache(&cache.spv_to_msl),
        })
        .unwrap())
    }

    unsafe fn destroy_pipeline_cache(&self, _cache: n::PipelineCache) {
        //drop
    }

    unsafe fn merge_pipeline_caches<'a, I>(
        &self,
        _target: &mut n::PipelineCache,
        _sources: I,
    ) -> Result<(), d::OutOfMemory>
    where
        I: Iterator<Item = &'a n::PipelineCache>,
    {
        warn!("`merge_pipeline_caches` is not currently implemented on the Metal backend.");
        Ok(())
    }

    unsafe fn create_graphics_pipeline<'a>(
        &self,
        pipeline_desc: &pso::GraphicsPipelineDesc<'a, Backend>,
        cache: Option<&n::PipelineCache>,
    ) -> Result<n::GraphicsPipeline, pso::CreationError> {
        profiling::scope!("create_graphics_pipeline");
        trace!("create_graphics_pipeline {:#?}", pipeline_desc);

        let pipeline = metal::RenderPipelineDescriptor::new();
        let pipeline_layout = &pipeline_desc.layout;
        let (rp_attachments, subpass) = {
            let pass::Subpass { main_pass, index } = pipeline_desc.subpass;
            (&main_pass.attachments, &main_pass.subpasses[index as usize])
        };

        let (desc_vertex_buffers, attributes, input_assembler, vs) =
            match pipeline_desc.primitive_assembler {
                pso::PrimitiveAssemblerDesc::Vertex {
                    tessellation: Some(_),
                    ..
                } => {
                    error!("Tessellation is not supported");
                    return Err(pso::CreationError::UnsupportedPipeline);
                }
                pso::PrimitiveAssemblerDesc::Vertex {
                    geometry: Some(_), ..
                } => {
                    error!("Geometry shader is not supported");
                    return Err(pso::CreationError::UnsupportedPipeline);
                }
                pso::PrimitiveAssemblerDesc::Mesh { .. } => {
                    error!("Mesh shader is not supported");
                    return Err(pso::CreationError::UnsupportedPipeline);
                }
                pso::PrimitiveAssemblerDesc::Vertex {
                    buffers,
                    attributes,
                    ref input_assembler,
                    ref vertex,
                    tessellation: _,
                    geometry: _,
                } => (buffers, attributes, input_assembler, vertex),
            };

        let (primitive_class, primitive_type) = match input_assembler.primitive {
            pso::Primitive::PointList => {
                (MTLPrimitiveTopologyClass::Point, MTLPrimitiveType::Point)
            }
            pso::Primitive::LineList => (MTLPrimitiveTopologyClass::Line, MTLPrimitiveType::Line),
            pso::Primitive::LineStrip => {
                (MTLPrimitiveTopologyClass::Line, MTLPrimitiveType::LineStrip)
            }
            pso::Primitive::TriangleList => (
                MTLPrimitiveTopologyClass::Triangle,
                MTLPrimitiveType::Triangle,
            ),
            pso::Primitive::TriangleStrip => (
                MTLPrimitiveTopologyClass::Triangle,
                MTLPrimitiveType::TriangleStrip,
            ),
            pso::Primitive::PatchList(_) => (
                MTLPrimitiveTopologyClass::Unspecified,
                MTLPrimitiveType::Point,
            ),
        };
        if self.shared.private_caps.layered_rendering {
            pipeline.set_input_primitive_topology(primitive_class);
        }

        // Vertex shader
        let (vs_lib, vs_function, _, enable_rasterization) = self.load_shader(
            vs,
            pipeline_layout,
            primitive_class,
            cache,
            naga::ShaderStage::Vertex,
        )?;
        pipeline.set_vertex_function(Some(&vs_function));

        // Fragment shader
        let fs_function;
        let fs_lib = match pipeline_desc.fragment {
            Some(ref ep) => {
                let (lib, fun, _, _) = self.load_shader(
                    ep,
                    pipeline_layout,
                    primitive_class,
                    cache,
                    naga::ShaderStage::Fragment,
                )?;
                fs_function = fun;
                pipeline.set_fragment_function(Some(&fs_function));
                Some(lib)
            }
            None => {
                // TODO: This is a workaround for what appears to be a Metal validation bug
                // A pixel format is required even though no attachments are provided
                if subpass.attachments.colors.is_empty()
                    && subpass.attachments.depth_stencil.is_none()
                {
                    pipeline.set_depth_attachment_pixel_format(metal::MTLPixelFormat::Depth32Float);
                }
                None
            }
        };

        pipeline.set_rasterization_enabled(enable_rasterization);

        // Assign target formats
        let blend_targets = pipeline_desc
            .blender
            .targets
            .iter()
            .chain(iter::repeat(&pso::ColorBlendDesc::EMPTY));
        for (i, (at, color_desc)) in subpass
            .attachments
            .colors
            .iter()
            .zip(blend_targets)
            .enumerate()
        {
            let desc = pipeline
                .color_attachments()
                .object_at(i as u64)
                .expect("too many color attachments");

            desc.set_pixel_format(at.format);
            desc.set_write_mask(conv::map_write_mask(color_desc.mask));

            if let Some(ref blend) = color_desc.blend {
                desc.set_blending_enabled(true);
                let (color_op, color_src, color_dst) = conv::map_blend_op(blend.color);
                let (alpha_op, alpha_src, alpha_dst) = conv::map_blend_op(blend.alpha);

                desc.set_rgb_blend_operation(color_op);
                desc.set_source_rgb_blend_factor(color_src);
                desc.set_destination_rgb_blend_factor(color_dst);

                desc.set_alpha_blend_operation(alpha_op);
                desc.set_source_alpha_blend_factor(alpha_src);
                desc.set_destination_alpha_blend_factor(alpha_dst);
            }
        }
        if let Some(ref at) = subpass.attachments.depth_stencil {
            let orig_format = rp_attachments[at.id].format.unwrap();
            if orig_format.is_depth() {
                pipeline.set_depth_attachment_pixel_format(at.format);
            }
            if orig_format.is_stencil() {
                pipeline.set_stencil_attachment_pixel_format(at.format);
            }
        }

        // Vertex buffers
        let vertex_descriptor = metal::VertexDescriptor::new();
        let mut vertex_buffers: n::VertexBufferVec = Vec::new();
        trace!("Vertex attribute remapping started");

        for &pso::AttributeDesc {
            location,
            binding,
            element,
        } in attributes
        {
            let original = desc_vertex_buffers
                .iter()
                .find(|vb| vb.binding == binding)
                .expect("no associated vertex buffer found");
            // handle wrapping offsets
            let elem_size = element.format.surface_desc().bits as pso::ElemOffset / 8;
            let (cut_offset, base_offset) =
                if original.stride == 0 || element.offset + elem_size <= original.stride {
                    (element.offset, 0)
                } else {
                    let remainder = element.offset % original.stride;
                    if remainder + elem_size <= original.stride {
                        (remainder, element.offset - remainder)
                    } else {
                        (0, element.offset)
                    }
                };
            let relative_index = vertex_buffers
                .iter()
                .position(|(ref vb, offset)| vb.binding == binding && base_offset == *offset)
                .unwrap_or_else(|| {
                    vertex_buffers.alloc().init((original.clone(), base_offset));
                    vertex_buffers.len() - 1
                });
            let mtl_buffer_index = self.shared.private_caps.max_buffers_per_stage
                - 1
                - (relative_index as ResourceIndex);
            if mtl_buffer_index < pipeline_layout.total.vs.buffers {
                error!("Attribute offset {} exceeds the stride {}, and there is no room for replacement.",
                    element.offset, original.stride);
                return Err(pso::CreationError::Other);
            }
            trace!("\tAttribute[{}] is mapped to vertex buffer[{}] with binding {} and offsets {} + {}",
                location, binding, mtl_buffer_index, base_offset, cut_offset);
            // pass the refined data to Metal
            let mtl_attribute_desc = vertex_descriptor
                .attributes()
                .object_at(location as u64)
                .expect("too many vertex attributes");
            let mtl_vertex_format =
                conv::map_vertex_format(element.format).expect("unsupported vertex format");
            mtl_attribute_desc.set_format(mtl_vertex_format);
            mtl_attribute_desc.set_buffer_index(mtl_buffer_index as _);
            mtl_attribute_desc.set_offset(cut_offset as _);
        }

        for (i, (vb, _)) in vertex_buffers.iter().enumerate() {
            let mtl_buffer_desc = vertex_descriptor
                .layouts()
                .object_at(self.shared.private_caps.max_buffers_per_stage as u64 - 1 - i as u64)
                .expect("too many vertex descriptor layouts");
            if vb.stride % STRIDE_GRANULARITY != 0 {
                error!(
                    "Stride ({}) must be a multiple of {}",
                    vb.stride, STRIDE_GRANULARITY
                );
                return Err(pso::CreationError::Other);
            }
            if vb.stride != 0 {
                mtl_buffer_desc.set_stride(vb.stride as u64);
                match vb.rate {
                    VertexInputRate::Vertex => {
                        mtl_buffer_desc.set_step_function(MTLVertexStepFunction::PerVertex);
                    }
                    VertexInputRate::Instance(divisor) => {
                        mtl_buffer_desc.set_step_function(MTLVertexStepFunction::PerInstance);
                        mtl_buffer_desc.set_step_rate(divisor as u64);
                    }
                }
            } else {
                mtl_buffer_desc.set_stride(256); // big enough to fit all the elements
                mtl_buffer_desc.set_step_function(MTLVertexStepFunction::PerInstance);
                mtl_buffer_desc.set_step_rate(!0);
            }
        }
        if !vertex_buffers.is_empty() {
            pipeline.set_vertex_descriptor(Some(&vertex_descriptor));
        }

        if let pso::State::Static(w) = pipeline_desc.rasterizer.line_width {
            if w != 1.0 {
                warn!("Unsupported line width: {:?}", w);
            }
        }

        let rasterizer_state = Some(n::RasterizerState {
            front_winding: conv::map_winding(pipeline_desc.rasterizer.front_face),
            fill_mode: conv::map_polygon_mode(pipeline_desc.rasterizer.polygon_mode),
            cull_mode: match conv::map_cull_face(pipeline_desc.rasterizer.cull_face) {
                Some(mode) => mode,
                None => {
                    //TODO - Metal validation fails with
                    // RasterizationEnabled is false but the vertex shader's return type is not void
                    error!("Culling both sides is not yet supported");
                    //pipeline.set_rasterization_enabled(false);
                    metal::MTLCullMode::None
                }
            },
            depth_clip: if self.shared.private_caps.depth_clip_mode {
                Some(if pipeline_desc.rasterizer.depth_clamping {
                    metal::MTLDepthClipMode::Clamp
                } else {
                    metal::MTLDepthClipMode::Clip
                })
            } else {
                None
            },
        });
        let depth_bias = pipeline_desc
            .rasterizer
            .depth_bias
            .unwrap_or(pso::State::Static(pso::DepthBias::default()));

        // prepare the depth-stencil state now
        let device = self.shared.device.lock();
        self.shared
            .service_pipes
            .depth_stencil_states
            .prepare(&pipeline_desc.depth_stencil, &*device);

        let samples = if let Some(multisampling) = &pipeline_desc.multisampling {
            pipeline.set_sample_count(multisampling.rasterization_samples as u64);
            pipeline.set_alpha_to_coverage_enabled(multisampling.alpha_coverage);
            pipeline.set_alpha_to_one_enabled(multisampling.alpha_to_one);
            // TODO: sample_mask
            // TODO: sample_shading
            multisampling.rasterization_samples
        } else {
            1
        };

        if let Some(name) = pipeline_desc.label {
            pipeline.set_label(name);
        }

<<<<<<< HEAD
        #[cfg(feature = "pipeline-cache")]
        if let Some(binary_archive) = n::pipeline_cache_to_binary_archive(cache) {
            pipeline.set_binary_archives(&[&binary_archive.inner]);
        }

        let pipeline_state = device
            // Replace this with `new_render_pipeline_state_with_fail_on_binary_archive_miss`
            // to debug that the cache is actually working.
=======
        profiling::scope!("Metal::new_render_pipeline_state");
        device
>>>>>>> 46d76256
            .new_render_pipeline_state(&pipeline)
            .map(|raw| n::GraphicsPipeline {
                vs_lib,
                fs_lib,
                raw,
                primitive_type,
                vs_pc_info: pipeline_desc.layout.push_constants.vs,
                ps_pc_info: pipeline_desc.layout.push_constants.ps,
                rasterizer_state,
                depth_bias,
                depth_stencil_desc: pipeline_desc.depth_stencil.clone(),
                baked_states: pipeline_desc.baked_states.clone(),
                vertex_buffers,
                attachment_formats: subpass.attachments.map(|at| (at.format, at.channel)),
                samples,
            })
            .map_err(|err| {
                error!("PSO creation failed: {}", err);
                pso::CreationError::Other
            })?;

        // We need to add the pipline descriptor to the binary archive after creating the
        // pipeline, otherwise `new_render_pipeline_state_with_fail_on_binary_archive_miss`
        // succeeds when it shouldn't.
        #[cfg(feature = "pipeline-cache")]
        if let Some(binary_archive) = n::pipeline_cache_to_binary_archive(cache) {
            binary_archive
                .inner
                .add_render_pipeline_functions_with_descriptor(&pipeline)
                .unwrap();
            binary_archive.is_empty.store(false, Ordering::Relaxed);
        }

        Ok(pipeline_state)
    }

    unsafe fn create_compute_pipeline<'a>(
        &self,
        pipeline_desc: &pso::ComputePipelineDesc<'a, Backend>,
        cache: Option<&n::PipelineCache>,
    ) -> Result<n::ComputePipeline, pso::CreationError> {
        profiling::scope!("create_compute_pipeline");
        trace!("create_compute_pipeline {:?}", pipeline_desc);
        let pipeline = metal::ComputePipelineDescriptor::new();

        let (cs_lib, cs_function, work_group_size, _) = self.load_shader(
            &pipeline_desc.shader,
            &pipeline_desc.layout,
            MTLPrimitiveTopologyClass::Unspecified,
            cache,
            naga::ShaderStage::Compute,
        )?;
        pipeline.set_compute_function(Some(&cs_function));
        if let Some(name) = pipeline_desc.label {
            pipeline.set_label(name);
        }

<<<<<<< HEAD
        #[cfg(feature = "pipeline-cache")]
        if let Some(binary_archive) = n::pipeline_cache_to_binary_archive(cache) {
            pipeline.set_binary_archives(&[&binary_archive.inner]);
        }

        let pipeline_state = self
            .shared
=======
        profiling::scope!("Metal::new_compute_pipeline_state");
        self.shared
>>>>>>> 46d76256
            .device
            .lock()
            .new_compute_pipeline_state(&pipeline)
            .map(|raw| n::ComputePipeline {
                cs_lib,
                raw,
                work_group_size,
                pc_info: pipeline_desc.layout.push_constants.cs,
            })
            .map_err(|err| {
                error!("PSO creation failed: {}", err);
                pso::CreationError::Other
            })?;

        // We need to add the pipline descriptor to the binary archive after creating the
        // pipeline, see `create_graphics_pipeline`.
        #[cfg(feature = "pipeline-cache")]
        if let Some(binary_archive) = n::pipeline_cache_to_binary_archive(cache) {
            binary_archive
                .inner
                .add_compute_pipeline_functions_with_descriptor(&pipeline)
                .unwrap();
            binary_archive.is_empty.store(false, Ordering::Relaxed)
        }

        Ok(pipeline_state)
    }

    unsafe fn create_framebuffer<I>(
        &self,
        _render_pass: &n::RenderPass,
        _attachments: I,
        extent: image::Extent,
    ) -> Result<n::Framebuffer, d::OutOfMemory> {
        Ok(n::Framebuffer { extent })
    }

    unsafe fn create_shader_module(
        &self,
        raw_data: &[u32],
    ) -> Result<n::ShaderModule, d::ShaderError> {
        profiling::scope!("create_shader_module");
        Ok(n::ShaderModule {
            prefer_naga: self.always_prefer_naga,
            #[cfg(feature = "cross")]
            spv: raw_data.to_vec(),
            #[cfg(feature = "pipeline-cache")]
            spv_hash: fxhash::hash64(raw_data),
            naga: {
                let options = naga::front::spv::Options {
                    adjust_coordinate_space: !self.features.contains(hal::Features::NDC_Y_UP),
                    flow_graph_dump_prefix: None,
                };
                let parser = naga::front::spv::Parser::new(raw_data.iter().cloned(), &options);
                match parser.parse() {
                    Ok(module) => {
                        debug!("Naga module {:#?}", module);
                        match naga::valid::Validator::new(naga::valid::ValidationFlags::empty())
                            .validate(&module)
                        {
                            Ok(info) => Ok(d::NagaShader { module, info }),
                            Err(e) => Err(format!("Naga validation: {:?}", e)),
                        }
                    }
                    Err(e) => Err(format!("Naga parsing: {:?}", e)),
                }
            },
        })
    }

    unsafe fn create_shader_module_from_naga(
        &self,
        shader: d::NagaShader,
    ) -> Result<n::ShaderModule, (d::ShaderError, d::NagaShader)> {
<<<<<<< HEAD
        #[cfg(any(feature = "pipeline-cache", feature = "cross"))]
        let spv = match naga::back::spv::write_vec(&shader.module, &shader.info, &self.spv_options)
        {
            Ok(spv) => spv,
            Err(e) => return Err((d::ShaderError::CompilationFailed(format!("{}", e)), shader)),
        };

=======
        profiling::scope!("create_shader_module_from_naga");
>>>>>>> 46d76256
        Ok(n::ShaderModule {
            prefer_naga: true,
            #[cfg(feature = "pipeline-cache")]
            spv_hash: fxhash::hash64(&spv),
            #[cfg(feature = "cross")]
            spv,
            naga: Ok(shader),
        })
    }

    unsafe fn create_sampler(
        &self,
        info: &image::SamplerDesc,
    ) -> Result<n::Sampler, d::AllocationError> {
        Ok(n::Sampler {
            raw: match self.make_sampler_descriptor(info) {
                Some(ref descriptor) => Some(self.shared.device.lock().new_sampler(descriptor)),
                None => None,
            },
            data: conv::map_sampler_data_to_naga(info),
            #[cfg(feature = "cross")]
            cross_data: conv::map_sampler_data_to_cross(info),
        })
    }

    unsafe fn destroy_sampler(&self, _sampler: n::Sampler) {}

    unsafe fn map_memory(
        &self,
        memory: &mut n::Memory,
        segment: memory::Segment,
    ) -> Result<*mut u8, d::MapError> {
        let range = memory.resolve(&segment);
        debug!("map_memory of size {} at {:?}", memory.size, range);

        let base_ptr = match memory.heap {
            n::MemoryHeap::Public(_, ref cpu_buffer) => cpu_buffer.contents() as *mut u8,
            n::MemoryHeap::Native(_) | n::MemoryHeap::Private => panic!("Unable to map memory!"),
        };
        Ok(base_ptr.offset(range.start as _))
    }

    unsafe fn unmap_memory(&self, memory: &mut n::Memory) {
        debug!("unmap_memory of size {}", memory.size);
    }

    unsafe fn flush_mapped_memory_ranges<'a, I>(&self, iter: I) -> Result<(), d::OutOfMemory>
    where
        I: Iterator<Item = (&'a n::Memory, memory::Segment)>,
    {
        debug!("flush_mapped_memory_ranges");
        for (memory, ref segment) in iter {
            let range = memory.resolve(segment);
            debug!("\trange {:?}", range);

            match memory.heap {
                n::MemoryHeap::Native(_) => unimplemented!(),
                n::MemoryHeap::Public(mt, ref cpu_buffer)
                    if 1 << mt.0 != MemoryTypes::SHARED.bits() as usize =>
                {
                    cpu_buffer.did_modify_range(NSRange {
                        location: range.start as _,
                        length: (range.end - range.start) as _,
                    });
                }
                n::MemoryHeap::Public(..) => continue,
                n::MemoryHeap::Private => panic!("Can't map private memory!"),
            };
        }

        Ok(())
    }

    unsafe fn invalidate_mapped_memory_ranges<'a, I>(&self, iter: I) -> Result<(), d::OutOfMemory>
    where
        I: Iterator<Item = (&'a n::Memory, memory::Segment)>,
    {
        let mut num_syncs = 0;
        debug!("invalidate_mapped_memory_ranges");

        // temporary command buffer to copy the contents from
        // the given buffers into the allocated CPU-visible buffers
        // Note: using a separate internal queue in order to avoid a stall
        let cmd_buffer = self.invalidation_queue.spawn_temp();
        autoreleasepool(|| {
            let encoder = cmd_buffer.new_blit_command_encoder();

            for (memory, ref segment) in iter {
                let range = memory.resolve(segment);
                debug!("\trange {:?}", range);

                match memory.heap {
                    n::MemoryHeap::Native(_) => unimplemented!(),
                    n::MemoryHeap::Public(mt, ref cpu_buffer)
                        if 1 << mt.0 != MemoryTypes::SHARED.bits() as usize =>
                    {
                        num_syncs += 1;
                        encoder.synchronize_resource(cpu_buffer);
                    }
                    n::MemoryHeap::Public(..) => continue,
                    n::MemoryHeap::Private => panic!("Can't map private memory!"),
                };
            }
            encoder.end_encoding();
        });

        if num_syncs != 0 {
            debug!("\twaiting...");
            cmd_buffer.set_label("invalidate_mapped_memory_ranges");
            cmd_buffer.commit();
            cmd_buffer.wait_until_completed();
        }

        Ok(())
    }

    fn create_semaphore(&self) -> Result<n::Semaphore, d::OutOfMemory> {
        Ok(n::Semaphore {
            // Semaphore synchronization between command buffers of the same queue
            // is useless, don't bother even creating one.
            system: if self.shared.private_caps.exposed_queues > 1 {
                Some(n::SystemSemaphore::new())
            } else {
                None
            },
        })
    }

    unsafe fn create_descriptor_pool<I>(
        &self,
        max_sets: usize,
        descriptor_ranges: I,
        _flags: pso::DescriptorPoolCreateFlags,
    ) -> Result<n::DescriptorPool, d::OutOfMemory>
    where
        I: Iterator<Item = pso::DescriptorRangeDesc>,
    {
        if self.shared.private_caps.argument_buffers {
            let mut arguments = n::ArgumentArray::default();
            for dr in descriptor_ranges {
                let content = n::DescriptorContent::from(dr.ty);
                let usage = n::ArgumentArray::describe_usage(dr.ty);
                if content.contains(n::DescriptorContent::BUFFER) {
                    arguments.push(metal::MTLDataType::Pointer, dr.count, usage);
                }
                if content.contains(n::DescriptorContent::TEXTURE) {
                    arguments.push(metal::MTLDataType::Texture, dr.count, usage);
                }
                if content.contains(n::DescriptorContent::SAMPLER) {
                    arguments.push(metal::MTLDataType::Sampler, dr.count, usage);
                }
            }

            let device = self.shared.device.lock();
            let (array_ref, total_resources) = arguments.build();
            let encoder = device.new_argument_encoder(array_ref);

            let alignment = self.shared.private_caps.buffer_alignment;
            let total_size = encoder.encoded_length() + (max_sets as u64) * alignment;
            let raw = device.new_buffer(total_size, MTLResourceOptions::empty());

            Ok(n::DescriptorPool::new_argument(
                raw,
                total_size,
                alignment,
                total_resources,
            ))
        } else {
            let mut counters = n::ResourceData::<n::PoolResourceIndex>::new();
            for dr in descriptor_ranges {
                counters.add_many(
                    n::DescriptorContent::from(dr.ty),
                    dr.count as pso::DescriptorBinding,
                );
            }
            Ok(n::DescriptorPool::new_emulated(counters))
        }
    }

    unsafe fn create_descriptor_set_layout<'a, I, J>(
        &self,
        binding_iter: I,
        immutable_samplers: J,
    ) -> Result<n::DescriptorSetLayout, d::OutOfMemory>
    where
        I: Iterator<Item = pso::DescriptorSetLayoutBinding>,
        J: Iterator<Item = &'a n::Sampler>,
    {
        if self.shared.private_caps.argument_buffers {
            let mut stage_flags = pso::ShaderStageFlags::empty();
            let mut arguments = n::ArgumentArray::default();
            let mut bindings = FastHashMap::default();
            for desc in binding_iter {
                //TODO: have the API providing the dimensions and MSAA flag
                // for textures in an argument buffer
                match desc.ty {
                    pso::DescriptorType::Buffer {
                        format:
                            pso::BufferDescriptorFormat::Structured {
                                dynamic_offset: true,
                            },
                        ..
                    } => {
                        //TODO: apply the offsets somehow at the binding time
                        error!("Dynamic offsets are not yet supported in argument buffers!");
                    }
                    pso::DescriptorType::Image {
                        ty: pso::ImageDescriptorType::Storage { .. },
                    }
                    | pso::DescriptorType::Buffer {
                        ty: pso::BufferDescriptorType::Storage { .. },
                        format: pso::BufferDescriptorFormat::Texel,
                    } => {
                        //TODO: bind storage buffers and images separately
                        error!("Storage images are not yet supported in argument buffers!");
                    }
                    _ => {}
                }

                stage_flags |= desc.stage_flags;
                let content = n::DescriptorContent::from(desc.ty);
                let usage = n::ArgumentArray::describe_usage(desc.ty);
                let bind_target = naga::back::msl::BindTarget {
                    buffer: if content.contains(n::DescriptorContent::BUFFER) {
                        Some(arguments.push(metal::MTLDataType::Pointer, desc.count, usage) as u8)
                    } else {
                        None
                    },
                    texture: if content.contains(n::DescriptorContent::TEXTURE) {
                        Some(arguments.push(metal::MTLDataType::Texture, desc.count, usage) as u8)
                    } else {
                        None
                    },
                    sampler: if content.contains(n::DescriptorContent::SAMPLER) {
                        let slot = arguments.push(metal::MTLDataType::Sampler, desc.count, usage);
                        Some(naga::back::msl::BindSamplerTarget::Resource(slot as u8))
                    } else {
                        None
                    },
                    mutable: content.contains(n::DescriptorContent::WRITABLE),
                };
                let res_offset = bind_target
                    .buffer
                    .or(bind_target.texture)
                    .or(bind_target.sampler.as_ref().and_then(|bst| match *bst {
                        naga::back::msl::BindSamplerTarget::Resource(slot) => Some(slot),
                        naga::back::msl::BindSamplerTarget::Inline(_) => None,
                    }))
                    .unwrap() as u32;
                bindings.insert(
                    desc.binding,
                    n::ArgumentLayout {
                        bind_target,
                        res_offset,
                        count: desc.count,
                        usage,
                        content,
                    },
                );
            }

            let (array_ref, arg_total) = arguments.build();
            let encoder = self.shared.device.lock().new_argument_encoder(array_ref);

            Ok(n::DescriptorSetLayout::ArgumentBuffer {
                encoder,
                stage_flags,
                bindings: Arc::new(bindings),
                total: arg_total as n::PoolResourceIndex,
            })
        } else {
            struct TempSampler {
                data: n::ImmutableSampler,
                binding: pso::DescriptorBinding,
                array_index: pso::DescriptorArrayIndex,
            }
            let mut immutable_sampler_iter = immutable_samplers;
            let mut tmp_samplers = Vec::new();
            let mut desc_layouts = Vec::new();
            let mut total = n::ResourceData::new();

            for slb in binding_iter {
                let mut content = n::DescriptorContent::from(slb.ty);
                total.add_many(content, slb.count as _);

                #[cfg_attr(not(feature = "cross"), allow(unused_variables))]
                if slb.immutable_samplers {
                    tmp_samplers.extend(
                        immutable_sampler_iter
                            .by_ref()
                            .take(slb.count)
                            .enumerate()
                            .map(|(array_index, sm)| TempSampler {
                                data: n::ImmutableSampler {
                                    data: sm.data.clone(),
                                    #[cfg(feature = "cross")]
                                    cross_data: sm.cross_data.clone(),
                                },
                                binding: slb.binding,
                                array_index,
                            }),
                    );
                    content |= n::DescriptorContent::IMMUTABLE_SAMPLER;
                }

                desc_layouts.extend((0..slb.count).map(|array_index| n::DescriptorLayout {
                    content,
                    stages: slb.stage_flags,
                    binding: slb.binding,
                    array_index,
                }));
            }

            desc_layouts.sort_by_key(|dl| (dl.binding, dl.array_index));
            tmp_samplers.sort_by_key(|ts| (ts.binding, ts.array_index));
            // From here on, we assume that `desc_layouts` has at most a single item for
            // a (binding, array_index) pair. To achieve that, we deduplicate the array now
            desc_layouts.dedup_by(|a, b| {
                if (a.binding, a.array_index) == (b.binding, b.array_index) {
                    debug_assert!(!b.stages.intersects(a.stages));
                    debug_assert_eq!(a.content, b.content); //TODO: double check if this can be demanded
                    b.stages |= a.stages; //`b` is here to stay
                    true
                } else {
                    false
                }
            });

            Ok(n::DescriptorSetLayout::Emulated {
                layouts: Arc::new(desc_layouts),
                total,
                immutable_samplers: tmp_samplers
                    .into_iter()
                    .map(|ts| (ts.binding, ts.data))
                    .collect(),
            })
        }
    }

    unsafe fn write_descriptor_set<'a, I>(&self, op: pso::DescriptorSetWrite<'a, Backend, I>)
    where
        I: Iterator<Item = pso::Descriptor<'a, Backend>>,
    {
        debug!("write_descriptor_set");
        match *op.set {
            n::DescriptorSet::Emulated {
                ref pool,
                ref layouts,
                ref resources,
            } => {
                let mut counters = resources.map(|r| r.start);
                let mut start = None; //TODO: can pre-compute this
                for (i, layout) in layouts.iter().enumerate() {
                    if layout.binding == op.binding && layout.array_index == op.array_offset {
                        start = Some(i);
                        break;
                    }
                    counters.add(layout.content);
                }
                let mut data = pool.write();

                for (layout, descriptor) in layouts[start.unwrap()..].iter().zip(op.descriptors) {
                    trace!("\t{:?}", layout);
                    match descriptor {
                        pso::Descriptor::Sampler(sam) => {
                            debug_assert!(!layout
                                .content
                                .contains(n::DescriptorContent::IMMUTABLE_SAMPLER));
                            data.samplers[counters.samplers as usize] = (
                                layout.stages,
                                Some(AsNative::from(sam.raw.as_ref().unwrap().as_ref())),
                            );
                        }
                        pso::Descriptor::Image(view, il) => {
                            data.textures[counters.textures as usize] = (
                                layout.stages,
                                Some(AsNative::from(view.texture.as_ref())),
                                il,
                            );
                        }
                        pso::Descriptor::CombinedImageSampler(view, il, sam) => {
                            if !layout
                                .content
                                .contains(n::DescriptorContent::IMMUTABLE_SAMPLER)
                            {
                                data.samplers[counters.samplers as usize] = (
                                    layout.stages,
                                    Some(AsNative::from(sam.raw.as_ref().unwrap().as_ref())),
                                );
                            }
                            data.textures[counters.textures as usize] = (
                                layout.stages,
                                Some(AsNative::from(view.texture.as_ref())),
                                il,
                            );
                        }
                        pso::Descriptor::TexelBuffer(view) => {
                            data.textures[counters.textures as usize] = (
                                layout.stages,
                                Some(AsNative::from(view.raw.as_ref())),
                                image::Layout::General,
                            );
                        }
                        pso::Descriptor::Buffer(buf, ref sub) => {
                            let (raw, range) = buf.as_bound();
                            debug_assert!(
                                range.start + sub.offset + sub.size.unwrap_or(0) <= range.end
                            );
                            data.buffers[counters.buffers as usize] = (
                                layout.stages,
                                Some(AsNative::from(raw)),
                                range.start + sub.offset,
                            );
                        }
                    }
                    counters.add(layout.content);
                }
            }
            n::DescriptorSet::ArgumentBuffer {
                ref raw,
                raw_offset,
                ref pool,
                ref range,
                ref encoder,
                ref bindings,
                ..
            } => {
                debug_assert!(self.shared.private_caps.argument_buffers);

                encoder.set_argument_buffer(raw, raw_offset);
                let mut arg_index = {
                    let binding = &bindings[&op.binding];
                    debug_assert!((op.array_offset as usize) < binding.count);
                    (binding.res_offset as NSUInteger) + (op.array_offset as NSUInteger)
                };

                for (data, descriptor) in pool.write().resources
                    [range.start as usize + arg_index as usize..range.end as usize]
                    .iter_mut()
                    .zip(op.descriptors)
                {
                    match descriptor {
                        pso::Descriptor::Sampler(sampler) => {
                            debug_assert!(!bindings[&op.binding]
                                .content
                                .contains(n::DescriptorContent::IMMUTABLE_SAMPLER));
                            encoder.set_sampler_state(arg_index, sampler.raw.as_ref().unwrap());
                            arg_index += 1;
                        }
                        pso::Descriptor::Image(image, _layout) => {
                            let tex_ref = image.texture.as_ref();
                            encoder.set_texture(arg_index, tex_ref);
                            data.ptr = (&**tex_ref).as_ptr();
                            arg_index += 1;
                        }
                        pso::Descriptor::CombinedImageSampler(image, _il, sampler) => {
                            let binding = &bindings[&op.binding];
                            if !binding
                                .content
                                .contains(n::DescriptorContent::IMMUTABLE_SAMPLER)
                            {
                                //TODO: supporting arrays of combined image-samplers can be tricky.
                                // We need to scan both sampler and image sections of the encoder
                                // at the same time.
                                assert!(
                                    arg_index
                                        < (binding.res_offset as NSUInteger)
                                            + (binding.count as NSUInteger)
                                );
                                encoder.set_sampler_state(
                                    arg_index + binding.count as NSUInteger,
                                    sampler.raw.as_ref().unwrap(),
                                );
                            }
                            let tex_ref = image.texture.as_ref();
                            encoder.set_texture(arg_index, tex_ref);
                            data.ptr = (&**tex_ref).as_ptr();
                        }
                        pso::Descriptor::TexelBuffer(view) => {
                            encoder.set_texture(arg_index, &view.raw);
                            data.ptr = (&**view.raw).as_ptr();
                            arg_index += 1;
                        }
                        pso::Descriptor::Buffer(buffer, ref sub) => {
                            let (buf_raw, buf_range) = buffer.as_bound();
                            encoder.set_buffer(arg_index, buf_raw, buf_range.start + sub.offset);
                            data.ptr = (&**buf_raw).as_ptr();
                            arg_index += 1;
                        }
                    }
                }
            }
        }
    }

    unsafe fn copy_descriptor_set<'a>(&self, _op: pso::DescriptorSetCopy<'a, Backend>) {
        unimplemented!()
    }

    unsafe fn destroy_descriptor_pool(&self, _pool: n::DescriptorPool) {}

    unsafe fn destroy_descriptor_set_layout(&self, _layout: n::DescriptorSetLayout) {}

    unsafe fn destroy_pipeline_layout(&self, _pipeline_layout: n::PipelineLayout) {}

    unsafe fn destroy_shader_module(&self, _module: n::ShaderModule) {}

    unsafe fn destroy_render_pass(&self, _pass: n::RenderPass) {}

    unsafe fn destroy_graphics_pipeline(&self, _pipeline: n::GraphicsPipeline) {}

    unsafe fn destroy_compute_pipeline(&self, _pipeline: n::ComputePipeline) {}

    unsafe fn destroy_framebuffer(&self, _framebuffer: n::Framebuffer) {}

    unsafe fn destroy_semaphore(&self, _semaphore: n::Semaphore) {}

    unsafe fn allocate_memory(
        &self,
        memory_type: hal::MemoryTypeId,
        size: u64,
    ) -> Result<n::Memory, d::AllocationError> {
        let (storage, cache) = MemoryTypes::describe(memory_type.0);
        let device = self.shared.device.lock();
        debug!("allocate_memory type {:?} of size {}", memory_type, size);

        // Heaps cannot be used for CPU coherent resources
        //TEMP: MacOS supports Private only, iOS and tvOS can do private/shared
        let heap = if self.shared.private_caps.resource_heaps
            && storage != MTLStorageMode::Shared
            && false
        {
            let descriptor = metal::HeapDescriptor::new();
            descriptor.set_storage_mode(storage);
            descriptor.set_cpu_cache_mode(cache);
            descriptor.set_size(size);
            let heap_raw = device.new_heap(&descriptor);
            n::MemoryHeap::Native(heap_raw)
        } else if storage == MTLStorageMode::Private {
            n::MemoryHeap::Private
        } else {
            let options = conv::resource_options_from_storage_and_cache(storage, cache);
            let cpu_buffer = device.new_buffer(size, options);
            debug!("\tbacked by cpu buffer {:?}", cpu_buffer.as_ptr());
            n::MemoryHeap::Public(memory_type, cpu_buffer)
        };

        Ok(n::Memory::new(heap, size))
    }

    unsafe fn free_memory(&self, memory: n::Memory) {
        debug!("free_memory of size {}", memory.size);
        if let n::MemoryHeap::Public(_, ref cpu_buffer) = memory.heap {
            debug!("\tbacked by cpu buffer {:?}", cpu_buffer.as_ptr());
        }
    }

    unsafe fn create_buffer(
        &self,
        size: u64,
        usage: buffer::Usage,
        _sparse: memory::SparseFlags,
    ) -> Result<n::Buffer, buffer::CreationError> {
        debug!("create_buffer of size {} and usage {:?}", size, usage);
        Ok(n::Buffer::Unbound {
            usage,
            size,
            name: String::new(),
        })
    }

    unsafe fn get_buffer_requirements(&self, buffer: &n::Buffer) -> memory::Requirements {
        let (size, usage) = match *buffer {
            n::Buffer::Unbound { size, usage, .. } => (size, usage),
            n::Buffer::Bound { .. } => panic!("Unexpected Buffer::Bound"),
        };
        let mut max_size = size;
        let mut max_alignment = self.shared.private_caps.buffer_alignment;

        if self.shared.private_caps.resource_heaps {
            // We don't know what memory type the user will try to allocate the buffer with, so we test them
            // all get the most stringent ones.
            for (i, _mt) in self.memory_types.iter().enumerate() {
                let (storage, cache) = MemoryTypes::describe(i);
                let options = conv::resource_options_from_storage_and_cache(storage, cache);
                let requirements = self
                    .shared
                    .device
                    .lock()
                    .heap_buffer_size_and_align(size, options);
                max_size = cmp::max(max_size, requirements.size);
                max_alignment = cmp::max(max_alignment, requirements.align);
            }
        }

        // based on Metal validation error for view creation:
        // failed assertion `BytesPerRow of a buffer-backed texture with pixelFormat(XXX) must be aligned to 256 bytes
        const SIZE_MASK: u64 = 0xFF;
        let supports_texel_view =
            usage.intersects(buffer::Usage::UNIFORM_TEXEL | buffer::Usage::STORAGE_TEXEL);

        memory::Requirements {
            size: (max_size + SIZE_MASK) & !SIZE_MASK,
            alignment: max_alignment,
            type_mask: if !supports_texel_view || self.shared.private_caps.shared_textures {
                MemoryTypes::all().bits()
            } else {
                (MemoryTypes::all() ^ MemoryTypes::SHARED).bits()
            },
        }
    }

    unsafe fn bind_buffer_memory(
        &self,
        memory: &n::Memory,
        offset: u64,
        buffer: &mut n::Buffer,
    ) -> Result<(), d::BindError> {
        let (size, name) = match buffer {
            n::Buffer::Unbound { size, name, .. } => (*size, name),
            n::Buffer::Bound { .. } => panic!("Unexpected Buffer::Bound"),
        };
        debug!("bind_buffer_memory of size {} at offset {}", size, offset);
        *buffer = match memory.heap {
            n::MemoryHeap::Native(ref heap) => {
                let options = conv::resource_options_from_storage_and_cache(
                    heap.storage_mode(),
                    heap.cpu_cache_mode(),
                );
                let raw = heap.new_buffer(size, options).unwrap_or_else(|| {
                    // TODO: disable hazard tracking?
                    self.shared.device.lock().new_buffer(size, options)
                });
                raw.set_label(name);
                n::Buffer::Bound {
                    raw,
                    options,
                    range: 0..size, //TODO?
                }
            }
            n::MemoryHeap::Public(mt, ref cpu_buffer) => {
                debug!(
                    "\tmapped to public heap with address {:?}",
                    cpu_buffer.as_ptr()
                );
                let (storage, cache) = MemoryTypes::describe(mt.0);
                let options = conv::resource_options_from_storage_and_cache(storage, cache);
                if offset == 0x0 && size == cpu_buffer.length() {
                    cpu_buffer.set_label(name);
                } else if self.shared.private_caps.supports_debug_markers {
                    cpu_buffer.add_debug_marker(
                        name,
                        NSRange {
                            location: offset,
                            length: size,
                        },
                    );
                }
                n::Buffer::Bound {
                    raw: cpu_buffer.clone(),
                    options,
                    range: offset..offset + size,
                }
            }
            n::MemoryHeap::Private => {
                //TODO: check for aliasing
                let options = MTLResourceOptions::StorageModePrivate
                    | MTLResourceOptions::CPUCacheModeDefaultCache;
                let raw = self.shared.device.lock().new_buffer(size, options);
                raw.set_label(name);
                n::Buffer::Bound {
                    raw,
                    options,
                    range: 0..size,
                }
            }
        };

        Ok(())
    }

    unsafe fn destroy_buffer(&self, buffer: n::Buffer) {
        if let n::Buffer::Bound { raw, range, .. } = buffer {
            debug!(
                "destroy_buffer {:?} occupying memory {:?}",
                raw.as_ptr(),
                range
            );
        }
    }

    unsafe fn create_buffer_view(
        &self,
        buffer: &n::Buffer,
        format_maybe: Option<format::Format>,
        sub: buffer::SubRange,
    ) -> Result<n::BufferView, buffer::ViewCreationError> {
        let (raw, base_range, options) = match *buffer {
            n::Buffer::Bound {
                ref raw,
                ref range,
                options,
            } => (raw, range, options),
            n::Buffer::Unbound { .. } => panic!("Unexpected Buffer::Unbound"),
        };
        let start = base_range.start + sub.offset;
        let size_rough = sub.size.unwrap_or(base_range.end - start);
        let format = match format_maybe {
            Some(fmt) => fmt,
            None => {
                return Err(buffer::ViewCreationError::UnsupportedFormat(format_maybe));
            }
        };
        let format_desc = format.surface_desc();
        if format_desc.aspects != format::Aspects::COLOR || format_desc.is_compressed() {
            // Vadlidator says "Linear texture: cannot create compressed, depth, or stencil textures"
            return Err(buffer::ViewCreationError::UnsupportedFormat(format_maybe));
        }

        //Note: we rely on SPIRV-Cross to use the proper 2D texel indexing here
        let texel_count = size_rough * 8 / format_desc.bits as u64;
        let col_count = cmp::min(texel_count, self.shared.private_caps.max_texture_size);
        let row_count = (texel_count + self.shared.private_caps.max_texture_size - 1)
            / self.shared.private_caps.max_texture_size;
        let mtl_format = self
            .shared
            .private_caps
            .map_format(format)
            .ok_or(buffer::ViewCreationError::UnsupportedFormat(format_maybe))?;

        let descriptor = metal::TextureDescriptor::new();
        descriptor.set_texture_type(MTLTextureType::D2);
        descriptor.set_width(col_count);
        descriptor.set_height(row_count);
        descriptor.set_mipmap_level_count(1);
        descriptor.set_pixel_format(mtl_format);
        descriptor.set_resource_options(options);
        descriptor.set_storage_mode(raw.storage_mode());
        descriptor.set_usage(metal::MTLTextureUsage::ShaderRead);

        let align_mask = self.shared.private_caps.buffer_alignment - 1;
        let stride = (col_count * (format_desc.bits as u64 / 8) + align_mask) & !align_mask;

        Ok(n::BufferView {
            raw: raw.new_texture_with_descriptor(&descriptor, start, stride),
        })
    }

    unsafe fn destroy_buffer_view(&self, _view: n::BufferView) {
        //nothing to do
    }

    unsafe fn create_image(
        &self,
        kind: image::Kind,
        mip_levels: image::Level,
        format: format::Format,
        tiling: image::Tiling,
        usage: image::Usage,
        _sparse: memory::SparseFlags,
        view_caps: image::ViewCapabilities,
    ) -> Result<n::Image, image::CreationError> {
        debug!(
            "create_image {:?} with {} mips of {:?} {:?} and usage {:?} with {:?}",
            kind, mip_levels, format, tiling, usage, view_caps
        );

        let is_cube = view_caps.contains(image::ViewCapabilities::KIND_CUBE);
        let mtl_format = self
            .shared
            .private_caps
            .map_format(format)
            .ok_or_else(|| image::CreationError::Format(format))?;

        let descriptor = metal::TextureDescriptor::new();

        let (mtl_type, num_layers) = match kind {
            image::Kind::D1(_, 1) => {
                assert!(!is_cube);
                (MTLTextureType::D1, None)
            }
            image::Kind::D1(_, layers) => {
                assert!(!is_cube);
                (MTLTextureType::D1Array, Some(layers))
            }
            image::Kind::D2(_, _, layers, 1) => {
                if is_cube && layers > 6 {
                    assert_eq!(layers % 6, 0);
                    (MTLTextureType::CubeArray, Some(layers / 6))
                } else if is_cube {
                    assert_eq!(layers, 6);
                    (MTLTextureType::Cube, None)
                } else if layers > 1 {
                    (MTLTextureType::D2Array, Some(layers))
                } else {
                    (MTLTextureType::D2, None)
                }
            }
            image::Kind::D2(_, _, 1, samples) if !is_cube => {
                descriptor.set_sample_count(samples as u64);
                (MTLTextureType::D2Multisample, None)
            }
            image::Kind::D2(..) => {
                error!(
                    "Multi-sampled array textures or cubes are not supported: {:?}",
                    kind
                );
                return Err(image::CreationError::Kind);
            }
            image::Kind::D3(..) => {
                assert!(!is_cube);
                if view_caps.contains(image::ViewCapabilities::KIND_2D_ARRAY) {
                    warn!("Unable to support 2D array views of 3D textures");
                }
                (MTLTextureType::D3, None)
            }
        };

        descriptor.set_texture_type(mtl_type);
        if let Some(count) = num_layers {
            descriptor.set_array_length(count as u64);
        }
        let extent = kind.extent();
        descriptor.set_width(extent.width as u64);
        descriptor.set_height(extent.height as u64);
        descriptor.set_depth(extent.depth as u64);
        descriptor.set_mipmap_level_count(mip_levels as u64);
        descriptor.set_pixel_format(mtl_format);
        descriptor.set_usage(conv::map_texture_usage(usage, tiling, view_caps));

        let base = format.base_format();
        let format_desc = base.0.desc();
        let mip_sizes = (0..mip_levels)
            .map(|level| {
                let pitches = n::Image::pitches_impl(extent.at_level(level), format_desc);
                num_layers.unwrap_or(1) as buffer::Offset * pitches[3]
            })
            .collect();

        let host_usage = image::Usage::TRANSFER_SRC | image::Usage::TRANSFER_DST;
        let host_visible = mtl_type == MTLTextureType::D2
            && mip_levels == 1
            && num_layers.is_none()
            && format_desc.aspects.contains(format::Aspects::COLOR)
            && tiling == image::Tiling::Linear
            && host_usage.contains(usage);

        Ok(n::Image {
            like: n::ImageLike::Unbound {
                descriptor,
                mip_sizes,
                host_visible,
                name: String::new(),
            },
            kind,
            mip_levels,
            format_desc,
            shader_channel: base.1.into(),
            mtl_format,
            mtl_type,
        })
    }

    unsafe fn get_image_requirements(&self, image: &n::Image) -> memory::Requirements {
        let (descriptor, mip_sizes, host_visible) = match image.like {
            n::ImageLike::Unbound {
                ref descriptor,
                ref mip_sizes,
                host_visible,
                ..
            } => (descriptor, mip_sizes, host_visible),
            n::ImageLike::Texture(..) | n::ImageLike::Buffer(..) => {
                panic!("Expected Image::Unbound")
            }
        };

        if self.shared.private_caps.resource_heaps {
            // We don't know what memory type the user will try to allocate the image with, so we test them
            // all get the most stringent ones. Note we don't check Shared because heaps can't use it
            let mut max_size = 0;
            let mut max_alignment = 0;
            let types = if host_visible {
                MemoryTypes::all()
            } else {
                MemoryTypes::PRIVATE
            };
            for (i, _) in self.memory_types.iter().enumerate() {
                if !types.contains(MemoryTypes::from_bits(1 << i).unwrap()) {
                    continue;
                }
                let (storage, cache_mode) = MemoryTypes::describe(i);
                descriptor.set_storage_mode(storage);
                descriptor.set_cpu_cache_mode(cache_mode);

                let requirements = self
                    .shared
                    .device
                    .lock()
                    .heap_texture_size_and_align(descriptor);
                max_size = cmp::max(max_size, requirements.size);
                max_alignment = cmp::max(max_alignment, requirements.align);
            }
            memory::Requirements {
                size: max_size,
                alignment: max_alignment,
                type_mask: types.bits(),
            }
        } else if host_visible {
            assert_eq!(mip_sizes.len(), 1);
            let mask = self.shared.private_caps.buffer_alignment - 1;
            memory::Requirements {
                size: (mip_sizes[0] + mask) & !mask,
                alignment: self.shared.private_caps.buffer_alignment,
                type_mask: MemoryTypes::all().bits(),
            }
        } else {
            memory::Requirements {
                size: mip_sizes.iter().sum(),
                alignment: 4,
                type_mask: MemoryTypes::PRIVATE.bits(),
            }
        }
    }

    unsafe fn get_image_subresource_footprint(
        &self,
        image: &n::Image,
        sub: image::Subresource,
    ) -> image::SubresourceFootprint {
        let num_layers = image.kind.num_layers() as buffer::Offset;
        let level_offset = (0..sub.level).fold(0, |offset, level| {
            let pitches = image.pitches(level);
            offset + num_layers * pitches[3]
        });
        let pitches = image.pitches(sub.level);
        let layer_offset = level_offset + sub.layer as buffer::Offset * pitches[3];
        image::SubresourceFootprint {
            slice: layer_offset..layer_offset + pitches[3],
            row_pitch: pitches[1] as _,
            depth_pitch: pitches[2] as _,
            array_pitch: pitches[3] as _,
        }
    }

    unsafe fn bind_image_memory(
        &self,
        memory: &n::Memory,
        offset: u64,
        image: &mut n::Image,
    ) -> Result<(), d::BindError> {
        let like = {
            let (descriptor, mip_sizes, name) = match image.like {
                n::ImageLike::Unbound {
                    ref descriptor,
                    ref mip_sizes,
                    ref name,
                    ..
                } => (descriptor, mip_sizes, name),
                n::ImageLike::Texture(..) | n::ImageLike::Buffer(..) => {
                    panic!("Expected Image::Unbound")
                }
            };

            match memory.heap {
                n::MemoryHeap::Native(ref heap) => {
                    let resource_options = conv::resource_options_from_storage_and_cache(
                        heap.storage_mode(),
                        heap.cpu_cache_mode(),
                    );
                    descriptor.set_resource_options(resource_options);
                    n::ImageLike::Texture(heap.new_texture(descriptor).unwrap_or_else(|| {
                        // TODO: disable hazard tracking?
                        let texture = self.shared.device.lock().new_texture(&descriptor);
                        texture.set_label(name);
                        texture
                    }))
                }
                n::MemoryHeap::Public(_memory_type, ref cpu_buffer) => {
                    assert_eq!(mip_sizes.len(), 1);
                    if offset == 0x0 && cpu_buffer.length() == mip_sizes[0] {
                        cpu_buffer.set_label(name);
                    } else if self.shared.private_caps.supports_debug_markers {
                        cpu_buffer.add_debug_marker(
                            name,
                            NSRange {
                                location: offset,
                                length: mip_sizes[0],
                            },
                        );
                    }
                    n::ImageLike::Buffer(n::Buffer::Bound {
                        raw: cpu_buffer.clone(),
                        range: offset..offset + mip_sizes[0] as u64,
                        options: MTLResourceOptions::StorageModeShared,
                    })
                }
                n::MemoryHeap::Private => {
                    descriptor.set_storage_mode(MTLStorageMode::Private);
                    let texture = self.shared.device.lock().new_texture(descriptor);
                    texture.set_label(name);
                    n::ImageLike::Texture(texture)
                }
            }
        };

        Ok(image.like = like)
    }

    unsafe fn destroy_image(&self, _image: n::Image) {
        //nothing to do
    }

    unsafe fn create_image_view(
        &self,
        image: &n::Image,
        kind: image::ViewKind,
        format: format::Format,
        swizzle: format::Swizzle,
        range: image::SubresourceRange,
    ) -> Result<n::ImageView, image::ViewCreationError> {
        let mtl_format = match self
            .shared
            .private_caps
            .map_format_with_swizzle(format, swizzle)
        {
            Some(f) => f,
            None => {
                error!("failed to swizzle format {:?} with {:?}", format, swizzle);
                return Err(image::ViewCreationError::BadFormat(format));
            }
        };
        let raw = image.like.as_texture();
        let full_range = image::SubresourceRange {
            aspects: image.format_desc.aspects,
            ..Default::default()
        };
        let mtl_type = if image.mtl_type == MTLTextureType::D2Multisample {
            if kind != image::ViewKind::D2 {
                error!("Requested {:?} for MSAA texture", kind);
            }
            image.mtl_type
        } else {
            conv::map_texture_type(kind)
        };

        let texture = if mtl_format == image.mtl_format
            && mtl_type == image.mtl_type
            && swizzle == format::Swizzle::NO
            && range == full_range
        {
            // Some images are marked as framebuffer-only, and we can't create aliases of them.
            // Also helps working around Metal bugs with aliased array textures.
            raw.to_owned()
        } else {
            raw.new_texture_view_from_slice(
                mtl_format,
                mtl_type,
                NSRange {
                    location: range.level_start as _,
                    length: range.resolve_level_count(image.mip_levels) as _,
                },
                NSRange {
                    location: range.layer_start as _,
                    length: range.resolve_layer_count(image.kind.num_layers()) as _,
                },
            )
        };

        Ok(n::ImageView {
            texture,
            mtl_format,
        })
    }

    unsafe fn destroy_image_view(&self, _view: n::ImageView) {}

    fn create_fence(&self, signaled: bool) -> Result<n::Fence, d::OutOfMemory> {
        debug!("Creating fence with signal={}", signaled);
        Ok(n::Fence::Idle { signaled })
    }

    unsafe fn reset_fence(&self, fence: &mut n::Fence) -> Result<(), d::OutOfMemory> {
        debug!("Resetting fence ptr {:?}", fence);
        *fence = n::Fence::Idle { signaled: false };
        Ok(())
    }

    unsafe fn wait_for_fence(
        &self,
        fence: &n::Fence,
        timeout_ns: u64,
    ) -> Result<bool, d::WaitError> {
        unsafe fn to_ns(duration: time::Duration) -> u64 {
            duration.as_secs() * 1_000_000_000 + duration.subsec_nanos() as u64
        }

        debug!("wait_for_fence {:?} for {} ms", fence, timeout_ns);
        match *fence {
            n::Fence::Idle { signaled } => {
                if !signaled {
                    warn!("Fence ptr {:?} is not pending, waiting not possible", fence);
                }
                Ok(signaled)
            }
            n::Fence::PendingSubmission(ref cmd_buf) => {
                if timeout_ns == !0 {
                    cmd_buf.wait_until_completed();
                    return Ok(true);
                }
                let start = time::Instant::now();
                loop {
                    if let metal::MTLCommandBufferStatus::Completed = cmd_buf.status() {
                        return Ok(true);
                    }
                    if to_ns(start.elapsed()) >= timeout_ns {
                        return Ok(false);
                    }
                    thread::sleep(time::Duration::from_millis(1));
                    self.shared.queue_blocker.lock().triage();
                }
            }
        }
    }

    unsafe fn get_fence_status(&self, fence: &n::Fence) -> Result<bool, d::DeviceLost> {
        Ok(match *fence {
            n::Fence::Idle { signaled } => signaled,
            n::Fence::PendingSubmission(ref cmd_buf) => match cmd_buf.status() {
                metal::MTLCommandBufferStatus::Completed => true,
                _ => false,
            },
        })
    }

    unsafe fn destroy_fence(&self, _fence: n::Fence) {
        //empty
    }

    fn create_event(&self) -> Result<n::Event, d::OutOfMemory> {
        Ok(n::Event(Arc::new(AtomicBool::new(false))))
    }

    unsafe fn get_event_status(&self, event: &n::Event) -> Result<bool, d::WaitError> {
        Ok(event.0.load(Ordering::Acquire))
    }

    unsafe fn set_event(&self, event: &mut n::Event) -> Result<(), d::OutOfMemory> {
        event.0.store(true, Ordering::Release);
        self.shared.queue_blocker.lock().triage();
        Ok(())
    }

    unsafe fn reset_event(&self, event: &mut n::Event) -> Result<(), d::OutOfMemory> {
        Ok(event.0.store(false, Ordering::Release))
    }

    unsafe fn destroy_event(&self, _event: n::Event) {
        //empty
    }

    unsafe fn create_query_pool(
        &self,
        ty: query::Type,
        count: query::Id,
    ) -> Result<n::QueryPool, query::CreationError> {
        match ty {
            query::Type::Occlusion => {
                let range = self
                    .shared
                    .visibility
                    .allocator
                    .lock()
                    .allocate_range(count)
                    .map_err(|_| {
                        error!("Not enough space to allocate an occlusion query pool");
                        d::OutOfMemory::Host
                    })?;
                Ok(n::QueryPool::Occlusion(range))
            }
            query::Type::Timestamp => {
                warn!("Timestamp queries are not really useful yet");
                Ok(n::QueryPool::Timestamp)
            }
            query::Type::PipelineStatistics(..) => Err(query::CreationError::Unsupported(ty)),
        }
    }

    unsafe fn destroy_query_pool(&self, pool: n::QueryPool) {
        match pool {
            n::QueryPool::Occlusion(range) => {
                self.shared.visibility.allocator.lock().free_range(range);
            }
            n::QueryPool::Timestamp => {}
        }
    }

    unsafe fn get_query_pool_results(
        &self,
        pool: &n::QueryPool,
        queries: Range<query::Id>,
        data: &mut [u8],
        stride: buffer::Stride,
        flags: query::ResultFlags,
    ) -> Result<bool, d::WaitError> {
        let is_ready = match *pool {
            n::QueryPool::Occlusion(ref pool_range) => {
                let visibility = &self.shared.visibility;
                let is_ready = if flags.contains(query::ResultFlags::WAIT) {
                    let mut guard = visibility.allocator.lock();
                    while !visibility.are_available(pool_range.start, &queries) {
                        visibility.condvar.wait(&mut guard);
                    }
                    true
                } else {
                    visibility.are_available(pool_range.start, &queries)
                };

                let size_data = mem::size_of::<u64>() as buffer::Offset;
                if stride as u64 == size_data
                    && flags.contains(query::ResultFlags::BITS_64)
                    && !flags.contains(query::ResultFlags::WITH_AVAILABILITY)
                {
                    // if stride is matching, copy everything in one go
                    ptr::copy_nonoverlapping(
                        (visibility.buffer.contents() as *const u8).offset(
                            (pool_range.start + queries.start) as isize * size_data as isize,
                        ),
                        data.as_mut_ptr(),
                        stride as usize * (queries.end - queries.start) as usize,
                    );
                } else {
                    // copy parts of individual entries
                    for i in 0..queries.end - queries.start {
                        let absolute_index = (pool_range.start + queries.start + i) as isize;
                        let value =
                            *(visibility.buffer.contents() as *const u64).offset(absolute_index);
                        let base = (visibility.buffer.contents() as *const u8)
                            .offset(visibility.availability_offset as isize);
                        let availability = *(base as *const u32).offset(absolute_index);
                        let data_ptr = data[i as usize * stride as usize..].as_mut_ptr();
                        if flags.contains(query::ResultFlags::BITS_64) {
                            *(data_ptr as *mut u64) = value;
                            if flags.contains(query::ResultFlags::WITH_AVAILABILITY) {
                                *(data_ptr as *mut u64).offset(1) = availability as u64;
                            }
                        } else {
                            *(data_ptr as *mut u32) = value as u32;
                            if flags.contains(query::ResultFlags::WITH_AVAILABILITY) {
                                *(data_ptr as *mut u32).offset(1) = availability;
                            }
                        }
                    }
                }

                is_ready
            }
            n::QueryPool::Timestamp => {
                for d in data.iter_mut() {
                    *d = 0;
                }
                true
            }
        };

        Ok(is_ready)
    }

    fn wait_idle(&self) -> Result<(), d::OutOfMemory> {
        command::QueueInner::wait_idle(&self.shared.queue);
        Ok(())
    }

    unsafe fn set_image_name(&self, image: &mut n::Image, name: &str) {
        match image {
            n::Image {
                like: n::ImageLike::Buffer(ref mut buf),
                ..
            } => self.set_buffer_name(buf, name),
            n::Image {
                like: n::ImageLike::Texture(ref tex),
                ..
            } => tex.set_label(name),
            n::Image {
                like:
                    n::ImageLike::Unbound {
                        name: ref mut unbound_name,
                        ..
                    },
                ..
            } => {
                *unbound_name = name.to_string();
            }
        };
    }

    unsafe fn set_buffer_name(&self, buffer: &mut n::Buffer, name: &str) {
        match buffer {
            n::Buffer::Unbound {
                name: ref mut unbound_name,
                ..
            } => {
                *unbound_name = name.to_string();
            }
            n::Buffer::Bound {
                ref raw, ref range, ..
            } => {
                if self.shared.private_caps.supports_debug_markers {
                    raw.add_debug_marker(
                        name,
                        NSRange {
                            location: range.start,
                            length: range.end - range.start,
                        },
                    );
                }
            }
        }
    }

    unsafe fn set_command_buffer_name(
        &self,
        command_buffer: &mut command::CommandBuffer,
        name: &str,
    ) {
        command_buffer.name = name.to_string();
    }

    unsafe fn set_semaphore_name(&self, _semaphore: &mut n::Semaphore, _name: &str) {}

    unsafe fn set_fence_name(&self, _fence: &mut n::Fence, _name: &str) {}

    unsafe fn set_framebuffer_name(&self, _framebuffer: &mut n::Framebuffer, _name: &str) {}

    unsafe fn set_render_pass_name(&self, render_pass: &mut n::RenderPass, name: &str) {
        render_pass.name = name.to_string();
    }

    unsafe fn set_descriptor_set_name(&self, _descriptor_set: &mut n::DescriptorSet, _name: &str) {
        // TODO
    }

    unsafe fn set_descriptor_set_layout_name(
        &self,
        _descriptor_set_layout: &mut n::DescriptorSetLayout,
        _name: &str,
    ) {
        // TODO
    }

    unsafe fn set_pipeline_layout_name(
        &self,
        _pipeline_layout: &mut n::PipelineLayout,
        _name: &str,
    ) {
        // TODO
    }

    fn start_capture(&self) {
        let device = self.shared.device.lock();
        let shared_capture_manager = CaptureManager::shared();
        let default_capture_scope = shared_capture_manager.new_capture_scope_with_device(&device);
        shared_capture_manager.set_default_capture_scope(&default_capture_scope);
        shared_capture_manager.start_capture_with_scope(&default_capture_scope);
        default_capture_scope.begin_scope();
    }

    fn stop_capture(&self) {
        let shared_capture_manager = CaptureManager::shared();
        if let Some(default_capture_scope) = shared_capture_manager.default_capture_scope() {
            default_capture_scope.end_scope();
        }
        shared_capture_manager.stop_capture();
    }
}

#[test]
fn test_send_sync() {
    fn foo<T: Send + Sync>() {}
    foo::<Device>()
}<|MERGE_RESOLUTION|>--- conflicted
+++ resolved
@@ -33,8 +33,7 @@
 #[cfg(feature = "pipeline-cache")]
 use std::io::Write;
 use std::{
-    cmp,
-    iter, mem,
+    cmp, iter, mem,
     ops::Range,
     ptr,
     sync::{
@@ -679,16 +678,12 @@
         #[cfg(feature = "pipeline-cache")] spv_hash: u64,
         #[cfg(feature = "pipeline-cache")] spv_to_msl_cache: Option<&n::SpvToMsl>,
     ) -> Result<n::ModuleInfo, String> {
-<<<<<<< HEAD
+        profiling::scope!("compile_shader_library_naga");
+
         let get_module_info = || {
+            profiling::scope!("naga::write_string");
+
             let (source, info) = match naga::back::msl::write_string(
-=======
-        profiling::scope!("compile_shader_library_naga");
-
-        let (source, info) = {
-            profiling::scope!("naga::write_string");
-            match naga::back::msl::write_string(
->>>>>>> 46d76256
                 &shader.module,
                 &shader.info,
                 naga_options,
@@ -699,7 +694,6 @@
                     warn!("Naga: {:?}", e);
                     return Err(format!("MSL: {:?}", e));
                 }
-<<<<<<< HEAD
             };
 
             let mut entry_point_map = n::EntryPointMap::default();
@@ -716,8 +710,6 @@
                         work_group_size: ep.workgroup_size,
                     },
                 );
-=======
->>>>>>> 46d76256
             }
 
             debug!("Naga generated shader:\n{}", source);
@@ -760,28 +752,17 @@
         };
         options.set_language_version(msl_version);
 
-<<<<<<< HEAD
-        let library = device
-            .lock()
-            .new_library_with_source(module_info.source.as_ref(), &options)
-            .map_err(|err| {
-                warn!("Naga generated shader:\n{}", module_info.source);
-                warn!("Failed to compile: {}", err);
-                format!("{:?}", err)
-            })?;
-=======
         let library = {
             profiling::scope!("Metal::new_library_with_source");
             device
                 .lock()
-                .new_library_with_source(source.as_ref(), &options)
+                .new_library_with_source(module_info.source.as_ref(), &options)
                 .map_err(|err| {
-                    warn!("Naga generated shader:\n{}", source);
+                    warn!("Naga generated shader:\n{}", module_info.source);
                     warn!("Failed to compile: {}", err);
                     format!("{:?}", err)
                 })?
         };
->>>>>>> 46d76256
 
         Ok(n::ModuleInfo {
             library,
@@ -1879,7 +1860,8 @@
             pipeline.set_label(name);
         }
 
-<<<<<<< HEAD
+        profiling::scope!("Metal::new_render_pipeline_state");
+
         #[cfg(feature = "pipeline-cache")]
         if let Some(binary_archive) = n::pipeline_cache_to_binary_archive(cache) {
             pipeline.set_binary_archives(&[&binary_archive.inner]);
@@ -1888,10 +1870,6 @@
         let pipeline_state = device
             // Replace this with `new_render_pipeline_state_with_fail_on_binary_archive_miss`
             // to debug that the cache is actually working.
-=======
-        profiling::scope!("Metal::new_render_pipeline_state");
-        device
->>>>>>> 46d76256
             .new_render_pipeline_state(&pipeline)
             .map(|raw| n::GraphicsPipeline {
                 vs_lib,
@@ -1949,7 +1927,8 @@
             pipeline.set_label(name);
         }
 
-<<<<<<< HEAD
+        profiling::scope!("Metal::new_compute_pipeline_state");
+
         #[cfg(feature = "pipeline-cache")]
         if let Some(binary_archive) = n::pipeline_cache_to_binary_archive(cache) {
             pipeline.set_binary_archives(&[&binary_archive.inner]);
@@ -1957,10 +1936,6 @@
 
         let pipeline_state = self
             .shared
-=======
-        profiling::scope!("Metal::new_compute_pipeline_state");
-        self.shared
->>>>>>> 46d76256
             .device
             .lock()
             .new_compute_pipeline_state(&pipeline)
@@ -2035,7 +2010,8 @@
         &self,
         shader: d::NagaShader,
     ) -> Result<n::ShaderModule, (d::ShaderError, d::NagaShader)> {
-<<<<<<< HEAD
+        profiling::scope!("create_shader_module_from_naga");
+
         #[cfg(any(feature = "pipeline-cache", feature = "cross"))]
         let spv = match naga::back::spv::write_vec(&shader.module, &shader.info, &self.spv_options)
         {
@@ -2043,9 +2019,6 @@
             Err(e) => return Err((d::ShaderError::CompilationFailed(format!("{}", e)), shader)),
         };
 
-=======
-        profiling::scope!("create_shader_module_from_naga");
->>>>>>> 46d76256
         Ok(n::ShaderModule {
             prefer_naga: true,
             #[cfg(feature = "pipeline-cache")]
