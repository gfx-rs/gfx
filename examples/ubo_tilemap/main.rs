// Copyright 2015 The Gfx-rs Developers.
//
// Licensed under the Apache License, Version 2.0 (the "License");
// you may not use this file except in compliance with the License.
// You may obtain a copy of the License at
//
//     http://www.apache.org/licenses/LICENSE-2.0
//
// Unless required by applicable law or agreed to in writing, software
// distributed under the License is distributed on an "AS IS" BASIS,
// WITHOUT WARRANTIES OR CONDITIONS OF ANY KIND, either express or implied.
// See the License for the specific language governing permissions and
// limitations under the License.

extern crate cgmath;
#[macro_use]
extern crate gfx;
extern crate gfx_app;
extern crate rand;
extern crate genmesh;
extern crate noise;
extern crate image;

use std::io::Cursor;

//use std::collections::HashMap;
//use glutin::{PollEventsIterator, Event, VirtualKeyCode, ElementState};

pub use gfx_app::ColorFormat;
pub use gfx::format::{DepthStencil, Rgba8};
use gfx::traits::{FactoryExt};

use cgmath::{SquareMatrix, Matrix4, AffineMatrix3};
use cgmath::{Point3, Vector3};
use cgmath::{Transform};

use genmesh::{Vertices, Triangulate};
use genmesh::generators::{Plane, SharedVertex, IndexedPolygon};

// this is a value based on a max buffer size (and hence tilemap size) of 64x64
// I imagine you would have a max buffer length, with multiple TileMap instances
// of varying sizes based on current screen resolution
pub const TILEMAP_BUF_LENGTH: usize = 4096;

// texture loading boilerplate
pub fn load_texture<R, F>(factory: &mut F, data: &[u8])
                    -> Result<gfx::handle::ShaderResourceView<R, [f32; 4]>, String>
        where R: gfx::Resources, F: gfx::Factory<R> {
    use gfx::tex as t;
    let img = image::load(Cursor::new(data), image::PNG).unwrap().to_rgba();
    let (width, height) = img.dimensions();
    let kind = t::Kind::D2(width as t::Size, height as t::Size, t::AaMode::Single);
    let (_, view) = factory.create_texture_const_u8::<Rgba8>(kind, &[&img]).unwrap();
    Ok(view)
}

// this abstraction is provided to get a slightly better API around
// input handling
/* TODO: input, blocked by `winit`
pub struct InputHandler {
    key_map: HashMap<VirtualKeyCode, bool>,
    key_list: Vec<VirtualKeyCode>
}

impl InputHandler {
    pub fn new() -> InputHandler {
        InputHandler {
            key_map: HashMap::new(),
            key_list: Vec::new()
        }
    }
    pub fn update(& mut self, events: PollEventsIterator) {
        for event in events {
            match event {
                Event::KeyboardInput(ElementState::Pressed, _, key_opt) => {
                    let pressed_key = key_opt.unwrap();
                    if self.key_map.contains_key(&pressed_key) {
                        self.key_map.insert(pressed_key, true);
                    } else {
                        println!("unknown key {:?} pressed", key_opt);
                    }
                },
                Event::KeyboardInput(ElementState::Released, _, key_opt) => {
                    let released_key = key_opt.unwrap();
                    if self.key_map.contains_key(&released_key) {
                        self.key_map.insert(released_key, false);
                    }
                },
                _ => {}
            }
        }
    }
    pub fn watch(&mut self, key: VirtualKeyCode) {
        if self.key_map.contains_key(&key) {
            panic!("watching key that is already tracked");
        }
        self.key_map.insert(key, false);
        self.key_list.push(key);
    }
    pub fn is_pressed(&self, key: VirtualKeyCode) -> bool {
        if self.key_map.contains_key(&key) == false {
            panic!("checking keydown for key that isn't being tracked");
        }
        *self.key_map.get(&key).unwrap()
    }
}*/

// Actual tilemap data that makes up the elements of the UBO.
// NOTE: It may be a bug, but it appears that
// [f32;2] won't work as UBO data. Possibly an issue with
// binding generation
gfx_defines!{
    constant TileMapData {
        data: [f32; 4] = "data",
    }

    constant ProjectionStuff {
        model: [[f32; 4]; 4] = "u_Model",
        view: [[f32; 4]; 4] = "u_View",
        proj: [[f32; 4]; 4] = "u_Proj",
    }

    constant TilemapStuff {
        world_size: [f32; 4] = "u_WorldSize",
        tilesheet_size: [f32; 4] = "u_TilesheetSize",
        offsets: [f32; 2] = "u_TileOffsets",
    }

    vertex VertexData {
        pos: [f32; 3] = "a_Pos",
        buf_pos: [f32; 2] = "a_BufPos",
    }

    pipeline pipe {
        vbuf: gfx::VertexBuffer<VertexData> = (),
        projection_cb: gfx::ConstantBuffer<ProjectionStuff> = "b_VsLocals",
        // tilemap stuff
        tilemap: gfx::ConstantBuffer<TileMapData> = "b_TileMap",
        tilemap_cb: gfx::ConstantBuffer<TilemapStuff> = "b_PsLocals",
        tilesheet: gfx::TextureSampler<[f32; 4]> = "t_TileSheet",
        // output
        out_color: gfx::RenderTarget<ColorFormat> = "Target0",
        out_depth: gfx::DepthTarget<DepthStencil> =
            gfx::preset::depth::LESS_EQUAL_WRITE,
    }
}

impl TileMapData {
    pub fn new_empty() -> TileMapData {
        TileMapData { data: [0.0, 0.0, 0.0, 0.0] }
    }
    pub fn new(data: [f32; 4]) -> TileMapData {
        TileMapData { data: data }
    }
}

<<<<<<< HEAD
// Abstracts the plane mesh and uniform data
=======
gfx_constant_struct!(ProjectionStuff {
    model: [[f32; 4]; 4] = "u_Model",
    view: [[f32; 4]; 4] = "u_View",
    proj: [[f32; 4]; 4] = "u_Proj",
});

gfx_constant_struct!(TilemapStuff {
    world_size: [f32; 4] = "u_WorldSize",
    tilesheet_size: [f32; 4] = "u_TilesheetSize",
    offsets: [f32; 2] = "u_TileOffsets",
});

// Vertex data
gfx_vertex_struct!( VertexData {
    pos: [f32; 3] = "a_Pos",
    buf_pos: [f32; 2] = "a_BufPos",
});

// Pipeline state definition
gfx_pipeline!(pipe {
    vbuf: gfx::VertexBuffer<VertexData> = (),
    projection_cb: gfx::ConstantBuffer<ProjectionStuff> = "b_VsLocals",
    // tilemap stuff
    tilemap: gfx::ConstantBuffer<TileMapData> = "b_TileMap",
    tilemap_cb: gfx::ConstantBuffer<TilemapStuff> = "b_PsLocals",
    tilesheet: gfx::TextureSampler<[f32; 4]> = "t_TileSheet",
    // output
    out_color: gfx::RenderTarget<ColorFormat> = "Target0",
    out_depth: gfx::DepthTarget<DepthStencil> =
        gfx::preset::depth::LESS_EQUAL_WRITE,
});

// Abstracts the plane slice and uniform data
>>>>>>> 4766fff7
// Also holds a Vec<TileMapData> as a working data
// set for consumers
pub struct TileMapPlane<R> where R: gfx::Resources {
    pub params: pipe::Data<R>,
    pub slice: gfx::Slice<R>,
    proj_stuff: ProjectionStuff,
    proj_dirty: bool,
    tm_stuff: TilemapStuff,
    tm_dirty: bool,
    pub data: Vec<TileMapData>,
}

impl<R> TileMapPlane<R> where R: gfx::Resources {
    pub fn new<F>(factory: &mut F, width: usize, height: usize, tile_size: usize,
                  main_color: gfx::handle::RenderTargetView<R, ColorFormat>,
                  main_depth: gfx::handle::DepthStencilView<R, DepthStencil>,
                  aspect_ratio: f32)
               -> TileMapPlane<R> where F: gfx::Factory<R> {
        // charmap info
        let half_width = (tile_size * width) / 2;
        let half_height = (tile_size * height) / 2;
        let total_size = width*height;

        // tilesheet info
        let tilesheet_bytes = &include_bytes!("scifitiles-sheet_0.png")[..];
        let tilesheet_width = 14;
        let tilesheet_height = 9;
        let tilesheet_tilesize = 32;

        let tilesheet_total_width = tilesheet_width * tilesheet_tilesize;
        let tilesheet_total_height = tilesheet_height * tilesheet_tilesize;
        // set up vertex data
        let plane = Plane::subdivide(width, width);

        // law out the vertices of the plane slice based on the configured tile size information,
        // setting the a_BufPos vertex data for the vertex shader (that ultimate gets passed through
        // to the frag shader as a varying, used to determine the "current tile" and the frag's offset,
        // which is used to calculate the displayed frag color)
        let vertex_data: Vec<VertexData> = plane.shared_vertex_iter()
            .map(|(raw_x, raw_y)| {
                let vertex_x = half_width as f32 * raw_x;
                let vertex_y = half_height as f32 * raw_y;

                let u_pos = (1.0 + raw_x) / 2.0;
                let v_pos = (1.0 + raw_y) / 2.0;
                let tilemap_x = (u_pos * width as f32).floor();
                let tilemap_y = (v_pos * height as f32).floor();

                VertexData {
                    pos: [vertex_x, vertex_y, 0.0],
                    buf_pos: [tilemap_x as f32, tilemap_y as f32]
                }
            })
            .collect();

        let index_data: Vec<u32> = plane.indexed_polygon_iter()
            .triangulate()
            .vertices()
            .map(|i| i as u32)
            .collect();

        let (vbuf, slice) = factory.create_vertex_buffer_with_slice(&vertex_data, &index_data[..]);

        let tile_texture = load_texture(factory, tilesheet_bytes).unwrap();

        let params = pipe::Data {
            vbuf: vbuf,
            projection_cb: factory.create_constant_buffer(1),
            tilemap: factory.create_constant_buffer(TILEMAP_BUF_LENGTH),
            tilemap_cb: factory.create_constant_buffer(1),
            tilesheet: (tile_texture, factory.create_sampler_linear()),
            out_color: main_color,
            out_depth: main_depth,
        };

        let mut charmap_data = Vec::with_capacity(total_size);
        for _ in 0..total_size {
            charmap_data.push(TileMapData::new_empty());
        }
        let view: AffineMatrix3<f32> = Transform::look_at(
            Point3::new(0.0, 0.0, 800.0),
            Point3::new(0.0, 0.0, 0.0),
            Vector3::unit_y(),
        );

        TileMapPlane {
            slice: slice,
            params: params,
            proj_stuff: ProjectionStuff {
                model: Matrix4::identity().into(),
                view: view.mat.into(),
                proj: cgmath::perspective(cgmath::deg(60.0f32), aspect_ratio, 0.1, 4000.0).into(),
            },
            proj_dirty: true,
            tm_stuff: TilemapStuff {
                world_size: [width as f32, height as f32, tile_size as f32, 0.0],
                tilesheet_size: [tilesheet_width as f32, tilesheet_height as f32, tilesheet_total_width as f32, tilesheet_total_height as f32],
                offsets: [0.0, 0.0],
            },
            tm_dirty: true,
            data: charmap_data,
        }
    }

    fn prepare_buffers<C>(&mut self, encoder: &mut gfx::Encoder<R, C>, update_data: bool) where C: gfx::CommandBuffer<R> {
        if update_data {
            encoder.update_buffer(&self.params.tilemap, &self.data, 0).unwrap();
        }
        if self.proj_dirty {
            encoder.update_constant_buffer(&self.params.projection_cb, &self.proj_stuff);
            self.proj_dirty = false;
        }
        if self.tm_dirty {
            encoder.update_constant_buffer(&self.params.tilemap_cb, &self.tm_stuff);
            self.tm_dirty = false;
        }
    }
    fn clear<C>(&self, encoder: &mut gfx::Encoder<R, C>) where C: gfx::CommandBuffer<R> {
        encoder.clear(&self.params.out_color,
            [16.0 / 256.0, 14.0 / 256.0, 22.0 / 256.0, 1.0]);
        encoder.clear_depth(&self.params.out_depth, 1.0);
    }
    pub fn update_view(&mut self, view: &AffineMatrix3<f32>) {
        self.proj_stuff.view = view.mat.into();
        self.proj_dirty = true;
    }
    pub fn update_x_offset(&mut self, amt: f32) {
        self.tm_stuff.offsets[0] = amt;
        self.tm_dirty = true;
    }
    pub fn update_y_offset(&mut self, amt: f32) {
        self.tm_stuff.offsets[1] = amt;
        self.tm_dirty = true;
    }
}

// Encapsulates the TileMapPlane and holds state for the current
// visible set of tiles. Is responsible for updating the UBO
// within the TileMapData when the visible set of tiles changes
pub struct TileMap<R> where R: gfx::Resources {
    pub tiles: Vec<TileMapData>,
    pso: gfx::PipelineState<R, pipe::Meta>,
    tilemap_plane: TileMapPlane<R>,
    tile_size: f32,
    tilemap_size: [usize; 2],
    charmap_size: [usize; 2],
    limit_coords: [usize; 2],
    focus_coords: [usize; 2],
    focus_dirty: bool,
}

impl<R: gfx::Resources> TileMap<R> {
    pub fn set_focus(&mut self, focus: [usize; 2]) {
        if focus[0] <= self.limit_coords[0] && focus[1] <= self.limit_coords[1] {
            self.focus_coords = focus;
            let mut charmap_ypos = 0;
            for ypos in self.focus_coords[1] .. self.focus_coords[1]+self.charmap_size[1] {
                let mut charmap_xpos = 0;
                for xpos in self.focus_coords[0] .. self.focus_coords[0]+self.charmap_size[0] {
                    let tile_idx = (ypos * self.tilemap_size[0]) + xpos;
                    let charmap_idx = (charmap_ypos * self.charmap_size[0]) + charmap_xpos;
                    self.tilemap_plane.data[charmap_idx] = self.tiles[tile_idx];
                    charmap_xpos += 1;
                }
                charmap_ypos += 1;
            }
            self.focus_dirty = true;
        } else {
            panic!("tried to set focus to {:?} with tilemap_size of {:?}", focus, self.tilemap_size);
        }
    }
    pub fn apply_x_offset(&mut self, offset_amt: f32) {
        let mut new_offset = self.tilemap_plane.tm_stuff.offsets[0] + offset_amt;
        let curr_focus = self.focus_coords;
        let new_x = if new_offset < 0.0 {
            // move down
            if self.focus_coords[0] == 0 {
                new_offset = 0.0;
                0
            } else {
                new_offset = self.tile_size + new_offset as f32;
                self.focus_coords[0] - 1
            }
        } else if self.focus_coords[0] == self.limit_coords[0] {
            // at top, no more offset
            new_offset = 0.0;
            self.focus_coords[0]
        } else if new_offset >= self.tile_size {
            new_offset = new_offset - self.tile_size as f32;
            self.focus_coords[0] + 1
        } else {
            // no move
            self.focus_coords[0]
        };
        if new_x != self.focus_coords[0] {
            self.set_focus([new_x, curr_focus[1]]);
        }
        self.tilemap_plane.update_x_offset(new_offset);
    }
    pub fn apply_y_offset(&mut self, offset_amt: f32) {
        let mut new_offset = self.tilemap_plane.tm_stuff.offsets[1] + offset_amt;
        let curr_focus = self.focus_coords;
        let new_y = if new_offset < 0.0 {
            // move down
            if self.focus_coords[1] == 0 {
                new_offset = 0.0;
                0
            } else {
                new_offset = self.tile_size + new_offset as f32;
                self.focus_coords[1] - 1
            }
        } else if self.focus_coords[1] == (self.tilemap_size[1] - self.charmap_size[1]) {
            // at top, no more offset
            new_offset = 0.0;
            self.focus_coords[1]
        } else if new_offset >= self.tile_size {
            new_offset = new_offset - self.tile_size as f32;
            self.focus_coords[1] + 1
        } else {
            // no move
            self.focus_coords[1]
        };
        if new_y != self.focus_coords[1] {
            self.set_focus([curr_focus[0], new_y]);
        }
        self.tilemap_plane.update_y_offset(new_offset);
    }
    fn calc_idx(&self, xpos: usize, ypos: usize) -> usize {
        (ypos * self.tilemap_size[0]) + xpos
    }
    pub fn set_tile(&mut self, xpos: usize, ypos: usize, data: [f32; 4]) {
        let idx = self.calc_idx(xpos, ypos);
        self.tiles[idx] = TileMapData::new(data);
    }
}


fn populate_tilemap<R>(tilemap: &mut TileMap<R>, tilemap_size: [usize; 2]) where R: gfx::Resources {
    // paper in with dummy data
    for ypos in 0 .. tilemap_size[1] {
        for xpos in 0 .. tilemap_size[0] {
            tilemap.set_tile(xpos, ypos, [1.0, 7.0, 0.0, 0.0]);
        }
    }
    tilemap.set_tile(1,3,[5.0, 0.0, 0.0, 0.0]);
    tilemap.set_tile(2,3,[6.0, 0.0, 0.0, 0.0]);
    tilemap.set_tile(3,3,[7.0, 0.0, 0.0, 0.0]);
    tilemap.set_tile(1,2,[5.0, 1.0, 0.0, 0.0]);
    tilemap.set_tile(2,2,[4.0, 0.0, 0.0, 0.0]);
    tilemap.set_tile(3,2,[11.0, 2.0, 0.0, 0.0]);
    tilemap.set_tile(1,1,[5.0, 2.0, 0.0, 0.0]);
    tilemap.set_tile(2,1,[6.0, 2.0, 0.0, 0.0]);
    tilemap.set_tile(3,1,[7.0, 2.0, 0.0, 0.0]);
    tilemap.set_tile(1,0,[4.0, 7.0, 0.0, 0.0]);
    tilemap.set_tile(2,0,[4.0, 7.0, 0.0, 0.0]);
    tilemap.set_tile(3,0,[4.0, 7.0, 0.0, 0.0]);
    tilemap.set_tile(4,2,[4.0, 2.0, 0.0, 0.0]);
    tilemap.set_tile(5,2,[4.0, 2.0, 0.0, 0.0]);
    tilemap.set_tile(6,2,[11.0, 1.0, 0.0, 0.0]);
    tilemap.set_tile(4,1,[4.0, 7.0, 0.0, 0.0]);
    tilemap.set_tile(5,1,[4.0, 7.0, 0.0, 0.0]);
    tilemap.set_tile(6,1,[4.0, 7.0, 0.0, 0.0]);
    tilemap.set_tile(6,3,[4.0, 1.0, 0.0, 0.0]);
    tilemap.set_tile(6,4,[4.0, 1.0, 0.0, 0.0]);
    tilemap.set_tile(6,5,[4.0, 1.0, 0.0, 0.0]);
    tilemap.set_tile(6,6,[4.0, 1.0, 0.0, 0.0]);
    tilemap.set_tile(6,7,[4.0, 1.0, 0.0, 0.0]);
    tilemap.set_tile(5,10,[5.0, 0.0, 0.0, 0.0]);
    tilemap.set_tile(7,10,[7.0, 0.0, 0.0, 0.0]);
    tilemap.set_tile(5,9,[5.0, 1.0, 0.0, 0.0]);
    tilemap.set_tile(6,9,[6.0, 1.0, 0.0, 0.0]);
    tilemap.set_tile(7,9,[7.0, 1.0, 0.0, 0.0]);
    tilemap.set_tile(5,8,[5.0, 2.0, 0.0, 0.0]);
    tilemap.set_tile(6,8,[8.0, 2.0, 0.0, 0.0]);
    tilemap.set_tile(7,8,[7.0, 2.0, 0.0, 0.0]);
    tilemap.set_tile(5,7,[2.0, 1.0, 0.0, 0.0]);
    tilemap.set_tile(7,7,[2.0, 1.0, 0.0, 0.0]);
    tilemap.set_tile(6,10,[2.0, 3.0, 0.0, 0.0]);
    tilemap.set_tile(6,11,[2.0, 2.0, 0.0, 0.0]);
}

impl<R: gfx::Resources> gfx_app::Application<R> for TileMap<R> {
    fn new<F: gfx::Factory<R>>(mut factory: F, init: gfx_app::Init<R>) -> Self {
        use gfx::traits::FactoryExt;

        let vs = gfx_app::shade::Source {
            glsl_150: include_bytes!("shader/tilemap_150.glslv"),
            hlsl_40:  include_bytes!("data/vertex.fx"),
            .. gfx_app::shade::Source::empty()
        };
        let ps = gfx_app::shade::Source {
            glsl_150: include_bytes!("shader/tilemap_150.glslf"),
            hlsl_40:  include_bytes!("data/pixel.fx"),
            .. gfx_app::shade::Source::empty()
        };

        // set up charmap plane and configure its tiles
        let tilemap_size = [24, 24];
        let charmap_size = [16, 16];
        let tile_size = 32;

        let mut tiles = Vec::new();
        for _ in 0 .. tilemap_size[0]*tilemap_size[1] {
            tiles.push(TileMapData::new_empty());
        }

        // TODO: should probably check that charmap is smaller than tilemap
        let mut tm = TileMap {
            tiles: tiles,
            pso: factory.create_pipeline_simple(
                vs.select(init.backend).unwrap(),
                ps.select(init.backend).unwrap(),
                gfx::state::CullFace::Back,
                pipe::new()
                ).unwrap(),
            tilemap_plane: TileMapPlane::new(&mut factory,
                charmap_size[0], charmap_size[1], tile_size,
                init.color, init.depth, init.aspect_ratio),
            tile_size: tile_size as f32,
            tilemap_size: tilemap_size,
            charmap_size: charmap_size,
            limit_coords: [tilemap_size[0] - charmap_size[0], tilemap_size[1] - charmap_size[1]],
            focus_coords: [0, 0],
            focus_dirty: false,
        };

        populate_tilemap(&mut tm, tilemap_size);
        tm.set_focus([0, 0]);
        tm
    }

    fn render<C: gfx::CommandBuffer<R>>(&mut self, encoder: &mut gfx::Encoder<R, C>) {
        //self.tilemap_plane.update_view(view);
        self.tilemap_plane.prepare_buffers(encoder, self.focus_dirty);
        self.focus_dirty = false;

        self.tilemap_plane.clear(encoder);

        encoder.draw(&self.tilemap_plane.slice, &self.pso, &self.tilemap_plane.params);
    }
}

pub fn main() {
    use gfx_app::Application;
    TileMap::launch_default("Tilemap example");
}


/*pub fn main() {
    // reusable variables for camera position
    let mut distance = 800.0;
    let mut x_pos = 0.0;
    let mut y_pos = 0.0;
    let move_amt = 10.0;
    let offset_amt = 1.0;
    // input handling
    let mut handler = InputHandler::new();
    handler.watch(glutin::VirtualKeyCode::Escape);
    handler.watch(glutin::VirtualKeyCode::Up);
    handler.watch(glutin::VirtualKeyCode::Down);
    handler.watch(glutin::VirtualKeyCode::Left);
    handler.watch(glutin::VirtualKeyCode::Right);
    handler.watch(glutin::VirtualKeyCode::Equals);
    handler.watch(glutin::VirtualKeyCode::Minus);
    handler.watch(glutin::VirtualKeyCode::W);
    handler.watch(glutin::VirtualKeyCode::S);
    handler.watch(glutin::VirtualKeyCode::A);
    handler.watch(glutin::VirtualKeyCode::D);
    'main: loop {
        // input handler
        handler.update(window.poll_events());
        // quit when Esc is pressed.
        if handler.is_pressed(glutin::VirtualKeyCode::Escape) {
            break 'main;
        }
        // zooming in/out
        if handler.is_pressed(glutin::VirtualKeyCode::Equals) {
            distance -= move_amt;
        }
        if handler.is_pressed(glutin::VirtualKeyCode::Minus) {
            distance += move_amt;
        }
        // panning around
        if handler.is_pressed(glutin::VirtualKeyCode::Up) {
            y_pos -= move_amt;
        }
        if handler.is_pressed(glutin::VirtualKeyCode::Down) {
            y_pos += move_amt;
        }
        if handler.is_pressed(glutin::VirtualKeyCode::Left) {
            x_pos -= move_amt;
        }
        if handler.is_pressed(glutin::VirtualKeyCode::Right) {
            x_pos += move_amt;
        }
        if handler.is_pressed(glutin::VirtualKeyCode::W) {
            tilemap.apply_y_offset(&mut factory, offset_amt);
        }
        if handler.is_pressed(glutin::VirtualKeyCode::S) {
            tilemap.apply_y_offset(&mut factory, -offset_amt);
        }
        if handler.is_pressed(glutin::VirtualKeyCode::D) {
            tilemap.apply_x_offset(&mut factory, offset_amt);
        }
        if handler.is_pressed(glutin::VirtualKeyCode::A) {
            tilemap.apply_x_offset(&mut factory, -offset_amt);
        }

        // view configuration based on current position
        let view: AffineMatrix3<f32> = Transform::look_at(
            Point3::new(x_pos, -y_pos, distance),
            Point3::new(x_pos, -y_pos, 0.0),
            Vector3::unit_y(),
        );
*/<|MERGE_RESOLUTION|>--- conflicted
+++ resolved
@@ -154,43 +154,7 @@
     }
 }
 
-<<<<<<< HEAD
 // Abstracts the plane mesh and uniform data
-=======
-gfx_constant_struct!(ProjectionStuff {
-    model: [[f32; 4]; 4] = "u_Model",
-    view: [[f32; 4]; 4] = "u_View",
-    proj: [[f32; 4]; 4] = "u_Proj",
-});
-
-gfx_constant_struct!(TilemapStuff {
-    world_size: [f32; 4] = "u_WorldSize",
-    tilesheet_size: [f32; 4] = "u_TilesheetSize",
-    offsets: [f32; 2] = "u_TileOffsets",
-});
-
-// Vertex data
-gfx_vertex_struct!( VertexData {
-    pos: [f32; 3] = "a_Pos",
-    buf_pos: [f32; 2] = "a_BufPos",
-});
-
-// Pipeline state definition
-gfx_pipeline!(pipe {
-    vbuf: gfx::VertexBuffer<VertexData> = (),
-    projection_cb: gfx::ConstantBuffer<ProjectionStuff> = "b_VsLocals",
-    // tilemap stuff
-    tilemap: gfx::ConstantBuffer<TileMapData> = "b_TileMap",
-    tilemap_cb: gfx::ConstantBuffer<TilemapStuff> = "b_PsLocals",
-    tilesheet: gfx::TextureSampler<[f32; 4]> = "t_TileSheet",
-    // output
-    out_color: gfx::RenderTarget<ColorFormat> = "Target0",
-    out_depth: gfx::DepthTarget<DepthStencil> =
-        gfx::preset::depth::LESS_EQUAL_WRITE,
-});
-
-// Abstracts the plane slice and uniform data
->>>>>>> 4766fff7
 // Also holds a Vec<TileMapData> as a working data
 // set for consumers
 pub struct TileMapPlane<R> where R: gfx::Resources {
